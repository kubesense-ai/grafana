# syntax=docker/dockerfile:1

ARG BASE_IMAGE=alpine:3.18.5
ARG JS_IMAGE=node:20-alpine3.18
ARG JS_PLATFORM=linux/amd64
ARG GO_ARCH=amd64
ARG GO_VERSION=1.21.6
ARG GO_IMAGE=golang:${GO_VERSION}-alpine

ARG GO_SRC=go-builder
ARG JS_SRC=js-builder

FROM --platform=${JS_PLATFORM} ${JS_IMAGE} as js-builder

# build-base needed to build package @esfx/equatable@npm:1.0.2
RUN apk add --update --no-cache build-base python3


WORKDIR /tmp/grafana

COPY package.json yarn.lock .yarnrc.yml ./
COPY .yarn .yarn
COPY packages packages
COPY plugins-bundled plugins-bundled
COPY public public

<<<<<<< HEAD
ARG NODE_ENV=production
ENV NODE_ENV=${NODE_ENV}
ENV NODE_OPTIONS=--max_old_space_size=8000
=======
RUN apk add --no-cache make build-base python3

>>>>>>> 65534e62
RUN yarn install --immutable

COPY tsconfig.json .eslintrc .editorconfig .browserslistrc .prettierrc.js ./
COPY public public
COPY scripts scripts
COPY emails emails

ARG PACKAGE_BUILD_SCRIPT=build
RUN yarn ${PACKAGE_BUILD_SCRIPT}

FROM ${GO_IMAGE} as go-builder

ARG COMMIT_SHA=""
ARG BUILD_BRANCH=""
ARG GO_BUILD_TAGS="oss"
ARG WIRE_TAGS="oss"
ARG BINGO="true"

# This is required to allow building on arm64 due to https://github.com/golang/go/issues/22040
RUN apk add --no-cache binutils-gold

# Install build dependencies
RUN if grep -i -q alpine /etc/issue; then \
      apk add --no-cache gcc g++ make git binutils-gold; \
    fi

WORKDIR /tmp/grafana

COPY go.* ./
COPY .bingo .bingo

# Include vendored dependencies
COPY pkg/util/xorm/go.* pkg/util/xorm/

RUN go mod download
RUN if [ "$BINGO" = "true" ]; then \
      go install github.com/bwplotka/bingo@latest && \
      bingo get -v; \
    fi

COPY embed.go Makefile build.go package.json ./
COPY cue.mod cue.mod
COPY kinds kinds
COPY local local
COPY packages/grafana-schema packages/grafana-schema
COPY public/app/plugins public/app/plugins
COPY public/api-merged.json public/api-merged.json
COPY pkg pkg
COPY scripts scripts
COPY conf conf
COPY .github .github
COPY LICENSE ./

ENV COMMIT_SHA=${COMMIT_SHA}
ENV BUILD_BRANCH=${BUILD_BRANCH}

RUN make build-go GO_BUILD_TAGS=${GO_BUILD_TAGS} WIRE_TAGS=${WIRE_TAGS}

FROM ${BASE_IMAGE} as tgz-builder

WORKDIR /tmp/grafana

ARG GRAFANA_TGZ=grafana-latest.linux-${GO_ARCH}-musl.tar.gz

COPY ${GRAFANA_TGZ} /tmp/grafana.tar.gz

# add -v to make tar print every file it extracts
RUN tar x -z -f /tmp/grafana.tar.gz --strip-components=1

# helpers for COPY --from
FROM ${GO_SRC} as go-src
FROM ${JS_SRC} as js-src

# Final stage
FROM ${BASE_IMAGE}

LABEL maintainer="Grafana Labs <hello@grafana.com>"

ARG GO_VERSION
ARG GO_ARCH
ARG GF_UID="472"
ARG GF_GID="0"

ENV PATH="/usr/share/grafana/bin:$PATH" \
    GF_PATHS_CONFIG="/etc/grafana/grafana.ini" \
    GF_PATHS_DATA="/var/lib/grafana" \
    GF_PATHS_HOME="/usr/share/grafana" \
    GF_PATHS_LOGS="/var/log/grafana" \
    GF_PATHS_PLUGINS="/var/lib/grafana/plugins" \
    GF_PATHS_PROVISIONING="/etc/grafana/provisioning"

WORKDIR $GF_PATHS_HOME

ARG DEBIAN_FRONTEND=noninteractive
ARG TZ=Etc/UTC

# Install dependencies
RUN if grep -i -q alpine /etc/issue; then \
      apk add --no-cache ca-certificates bash curl tzdata musl-utils git && \
      apk info -vv | sort; \
    elif grep -i -q ubuntu /etc/issue; then \
      apt-get update && \
      apt-get install -y ca-certificates curl tzdata musl git && \
      apt-get autoremove -y && \
      rm -rf /var/lib/apt/lists/*; \
    else \
      echo 'ERROR: Unsupported base image' && /bin/false; \
    fi

# glibc support for alpine x86_64 only
RUN if grep -i -q alpine /etc/issue && [ `arch` = "x86_64" ]; then \
      wget -q -O /etc/apk/keys/sgerrand.rsa.pub https://alpine-pkgs.sgerrand.com/sgerrand.rsa.pub && \
      wget https://github.com/sgerrand/alpine-pkg-glibc/releases/download/2.35-r0/glibc-2.35-r0.apk \
        -O /tmp/glibc-2.35-r0.apk && \
      wget https://github.com/sgerrand/alpine-pkg-glibc/releases/download/2.35-r0/glibc-bin-2.35-r0.apk \
        -O /tmp/glibc-bin-2.35-r0.apk && \
      apk add --force-overwrite --no-cache /tmp/glibc-2.35-r0.apk /tmp/glibc-bin-2.35-r0.apk && \
      rm -f /lib64/ld-linux-x86-64.so.2 && \
      ln -s /usr/glibc-compat/lib64/ld-linux-x86-64.so.2 /lib64/ld-linux-x86-64.so.2 && \
      rm -f /tmp/glibc-2.35-r0.apk && \
      rm -f /tmp/glibc-bin-2.35-r0.apk && \
      rm -f /lib/ld-linux-x86-64.so.2 && \
      rm -f /etc/ld.so.cache; \
    fi

COPY --from=go-src /tmp/grafana/conf ./conf

RUN if [ ! $(getent group "$GF_GID") ]; then \
      if grep -i -q alpine /etc/issue; then \
        addgroup -S -g $GF_GID grafana; \
      else \
        addgroup --system --gid $GF_GID grafana; \
      fi; \
    fi && \
    GF_GID_NAME=$(getent group $GF_GID | cut -d':' -f1) && \
    mkdir -p "$GF_PATHS_HOME/.aws" && \
    if grep -i -q alpine /etc/issue; then \
      adduser -S -u $GF_UID -G "$GF_GID_NAME" grafana; \
    else \
      adduser --system --uid $GF_UID --ingroup "$GF_GID_NAME" grafana; \
    fi && \
    mkdir -p "$GF_PATHS_PROVISIONING/datasources" \
             "$GF_PATHS_PROVISIONING/dashboards" \
             "$GF_PATHS_PROVISIONING/notifiers" \
             "$GF_PATHS_PROVISIONING/plugins" \
             "$GF_PATHS_PROVISIONING/access-control" \
             "$GF_PATHS_PROVISIONING/alerting" \
             "$GF_PATHS_LOGS" \
             "$GF_PATHS_PLUGINS" \
             "$GF_PATHS_DATA" && \
    cp conf/sample.ini "$GF_PATHS_CONFIG" && \
    cp conf/ldap.toml /etc/grafana/ldap.toml && \
    chown -R "grafana:$GF_GID_NAME" "$GF_PATHS_DATA" "$GF_PATHS_HOME/.aws" "$GF_PATHS_LOGS" "$GF_PATHS_PLUGINS" "$GF_PATHS_PROVISIONING" && \
    chmod -R 777 "$GF_PATHS_DATA" "$GF_PATHS_HOME/.aws" "$GF_PATHS_LOGS" "$GF_PATHS_PLUGINS" "$GF_PATHS_PROVISIONING"

COPY --from=go-src /tmp/grafana/bin/grafana* /tmp/grafana/bin/*/grafana* ./bin/
COPY --from=js-src /tmp/grafana/public ./public
COPY --from=go-src /tmp/grafana/LICENSE ./

EXPOSE 3000

ARG RUN_SH=./packaging/docker/run.sh

COPY ${RUN_SH} /run.sh

USER "$GF_UID"
ENTRYPOINT [ "/run.sh" ]<|MERGE_RESOLUTION|>--- conflicted
+++ resolved
@@ -12,10 +12,6 @@
 
 FROM --platform=${JS_PLATFORM} ${JS_IMAGE} as js-builder
 
-# build-base needed to build package @esfx/equatable@npm:1.0.2
-RUN apk add --update --no-cache build-base python3
-
-
 WORKDIR /tmp/grafana
 
 COPY package.json yarn.lock .yarnrc.yml ./
@@ -24,14 +20,13 @@
 COPY plugins-bundled plugins-bundled
 COPY public public
 
-<<<<<<< HEAD
 ARG NODE_ENV=production
 ENV NODE_ENV=${NODE_ENV}
 ENV NODE_OPTIONS=--max_old_space_size=8000
-=======
-RUN apk add --no-cache make build-base python3
 
->>>>>>> 65534e62
+# build-base needed to build package @esfx/equatable@npm:1.0.2
+RUN apk add --update --no-cache build-base python3
+
 RUN yarn install --immutable
 
 COPY tsconfig.json .eslintrc .editorconfig .browserslistrc .prettierrc.js ./
