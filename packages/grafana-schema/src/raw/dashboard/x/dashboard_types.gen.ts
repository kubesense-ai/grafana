// Code generated - EDITING IS FUTILE. DO NOT EDIT.
//
// Generated by:
//     kinds/gen.go
// Using jennies:
//     TSResourceJenny
//     LatestMajorsOrXJenny
//
// Run 'make gen-cue' from repository root to regenerate.

/**
 * TODO: this should be a regular DataQuery that depends on the selected dashboard
 * these match the properties of the "grafana" datasouce that is default in most dashboards
 */
export interface AnnotationTarget {
  /**
   * Only required/valid for the grafana datasource...
   * but code+tests is already depending on it so hard to change
   */
  limit: number;
  /**
   * Only required/valid for the grafana datasource...
   * but code+tests is already depending on it so hard to change
   */
  matchAny: boolean;
  /**
   * Only required/valid for the grafana datasource...
   * but code+tests is already depending on it so hard to change
   */
  tags: Array<string>;
  /**
   * Only required/valid for the grafana datasource...
   * but code+tests is already depending on it so hard to change
   */
  type: string;
}

export const defaultAnnotationTarget: Partial<AnnotationTarget> = {
  tags: [],
};

export interface AnnotationPanelFilter {
  /**
   * Should the specified panels be included or excluded
   */
  exclude?: boolean;
  /**
   * Panel IDs that should be included or excluded
   */
  ids: Array<number>;
}

export const defaultAnnotationPanelFilter: Partial<AnnotationPanelFilter> = {
  exclude: false,
  ids: [],
};

/**
 * TODO -- should not be a public interface on its own, but required for Veneer
 */
export interface AnnotationContainer {
  list?: Array<AnnotationQuery>;
}

export const defaultAnnotationContainer: Partial<AnnotationContainer> = {
  list: [],
};

/**
 * TODO docs
 * FROM: AnnotationQuery in grafana-data/src/types/annotations.ts
 */
export interface AnnotationQuery {
  /**
   * TODO: Should be DataSourceRef
   */
  datasource: {
    type?: string;
    uid?: string;
  };
  /**
   * When enabled the annotation query is issued with every dashboard refresh
   */
  enable: boolean;
  /**
   * Optionally
   */
  filter?: AnnotationPanelFilter;
  /**
   * Annotation queries can be toggled on or off at the top of the dashboard.
   * When hide is true, the toggle is not shown in the dashboard.
   */
  hide?: boolean;
  /**
   * Color to use for the annotation event markers
   */
  iconColor: string;
  /**
   * Name of annotation.
   */
  name: string;
  /**
   * TODO.. this should just be a normal query target
   */
  target?: AnnotationTarget;
  /**
   * TODO -- this should not exist here, it is based on the --grafana-- datasource
   */
  type?: string;
}

export const defaultAnnotationQuery: Partial<AnnotationQuery> = {
  enable: true,
  hide: false,
};

export enum LoadingState {
  Done = 'Done',
  Error = 'Error',
  Loading = 'Loading',
  NotStarted = 'NotStarted',
  Streaming = 'Streaming',
}

/**
 * Dashboard variables. See https://grafana.com/docs/grafana/latest/variables/variable-types/
 */
export type VariableModel = (QueryVariableModel | AdHocVariableModel | ConstantVariableModel | DataSourceVariableModel | IntervalVariableModel | TextBoxVariableModel | CustomVariableModel | UserSystemVariableModel | OrgSystemVariableModel | DashSystemVariableModel);

/**
 * Common information that all types of variables shares.
 * A variable in Grafana is a container that can hold different types of data, and it variates depending on the query.
 */
export interface BaseVariableModel {
  description?: string;
  error?: Record<string, unknown>;
  global: boolean;
  hide: VariableHide;
  id: string;
  index: number;
  label?: string;
  name: string;
  rootStateKey?: string;
  skipUrlSync: boolean;
  state: LoadingState;
  type: VariableType;
}

export const defaultBaseVariableModel: Partial<BaseVariableModel> = {
  global: false,
  id: '00000000-0000-0000-0000-000000000000',
  index: -1,
  skipUrlSync: false,
};

/**
 * Variables which allow to select filters from a datasource based on the dimensions from the datasource.
 */
export interface AdHocVariableModel extends BaseVariableModel {
  /**
   * Datasource ref can be defined and hold null values
   */
  datasource?: DataSourceRef;
  filters: Array<AdHocVariableFilter>;
  type: 'adhoc';
}

export const defaultAdHocVariableModel: Partial<AdHocVariableModel> = {
  filters: [],
};

/**
 * Filters selected filters generated for an ad-hoc variable from a datasource.
 */
export interface AdHocVariableFilter {
  condition: string;
  key: string;
  operator: string;
  value: string;
}

/**
 * Common props for variables injected by the system.
 */
export interface SystemVariable extends BaseVariableModel {
  current: {
    value: Record<string, unknown>;
  };
  type: 'system';
}

/**
 * Variable injected by the system which holds the current dashboard.
 */
export interface DashSystemVariableModel extends SystemVariable {
  current: {
    value: {
      name: string;
      uid: string;
    };
  };
}

/**
 * Variable injected by the system which holds the current organization.
 */
export interface OrgSystemVariableModel extends SystemVariable {
  current: {
    value: {
      name: string;
      id: number;
    };
  };
}

/**
 * Variable injected by the system which holds the current user.
 */
export interface UserSystemVariableModel extends SystemVariable {
  current: {
    value: {
      login: string;
      id: number;
      email?: string;
    };
  };
}

/**
 * Variables which value is selected from a list of options.
 */
export interface VariableWithOptions extends BaseVariableModel {
  current: VariableOption;
  options: Array<VariableOption>;
  query: string;
}

export const defaultVariableWithOptions: Partial<VariableWithOptions> = {
  options: [],
};

/**
 * Option to be selected in a variable.
 */
export interface VariableOption {
  isNone?: boolean;
  selected: boolean;
  text: (string | Array<string>);
  value: (string | Array<string>);
}

/**
 * Variable which value is set by a free text with an optional default value.
 */
export interface TextBoxVariableModel extends VariableWithOptions {
  /**
   * This can be null
   */
  originalQuery: string;
  type: 'textbox';
}

/**
 * Variable which value cannot be changed
 */
export interface ConstantVariableModel extends VariableWithOptions {
  type: 'constant';
}

/**
 * Variables to represents time spans such as 1m, 1h, 1d.
 */
export interface IntervalVariableModel extends VariableWithOptions {
  /**
   * This option allows you to specify how many times the current time range should be divided to calculate the current `auto` time span.
   * Configuring `auto_min` and or `auto_count` will setup the auto interval to use the min or count option.
   */
  auto: boolean;
  /**
   * Select the number of times the current time range will be divided to calculate the value, similar to the Max data points query option.
   * For example, if the current visible time range is 30 minutes, then the auto interval groups the data into 30 one-minute increments.
   */
  auto_count: number;
  /**
   * The minimum threshold below which the step count intervals will not divide the time.
   * For example, if the minimum interval is set to `2m`, and the value is `30m` then Grafana would group the data into 15 two-minute increments.
   */
  auto_min: string;
  refresh: VariableRefresh;
  type: 'interval';
}

/**
 * Variable which value is selected from a list of options and it support the selection of multiple values.
 */
export interface VariableWithMultiSupport extends VariableWithOptions {
  allValue?: string;
  includeAll: boolean;
  multi: boolean;
}

/**
 * Query-generated list of values such as metric names, server names, sensor IDs, data centers, and so on.
 */
export interface QueryVariableModel extends VariableWithMultiSupport {
  datasource?: DataSourceRef;
  definition: string;
  queryValue?: string;
  refresh: VariableRefresh;
  regex: string;
  sort: VariableSort;
  type: 'query';
}

/**
 * Variable which options are different data sources from the same type.
 */
export interface DataSourceVariableModel extends VariableWithMultiSupport {
  refresh: VariableRefresh;
  regex: string;
  type: 'datasource';
}

/**
 * Define the variable options manually using a comma-separated list.
 */
export interface CustomVariableModel extends VariableWithMultiSupport {
  type: 'custom';
}

/**
 * Options to set a variable visible in the UI
 */
export enum VariableHide {
  dontHide = 0,
  hideLabel = 1,
  hideVariable = 2,
}

<<<<<<< HEAD
/**
 * Options to config when to refresh a variable
 * - `onDashboardLoad`: Queries the data source every time the dashboard loads.
 * - `onTimeRangeChanged`: Queries the data source when the dashboard time range changes.
 */
export enum VariableRefresh {
  never = 0,
  onDashboardLoad = 1,
  onTimeRangeChanged = 2,
}

/**
 * Options to config how to sort variable options
 */
export enum VariableSort {
  alphabeticalAsc = 1,
  alphabeticalCaseInsensitiveAsc = 5,
  alphabeticalCaseInsensitiveDesc = 6,
  alphabeticalDesc = 2,
  disabled = 0,
  numericalAsc = 3,
  numericalDesc = 4,
}

export enum LoadingState {
  Done = 'Done',
  Error = 'Error',
  Loading = 'Loading',
  NotStarted = 'NotStarted',
  Streaming = 'Streaming',
}

=======
>>>>>>> c66d5721
/**
 * Ref to a DataSource instance
 */
export interface DataSourceRef {
  /**
   * The plugin type-id
   */
  type?: string;
  /**
   * Specific datasource instance
   */
  uid?: string;
}

/**
 * FROM public/app/features/dashboard/state/DashboardModels.ts - ish
 * TODO docs
 */
export interface DashboardLink {
  asDropdown: boolean;
  icon: string;
  includeVars: boolean;
  keepTime: boolean;
  tags: Array<string>;
  targetBlank: boolean;
  title: string;
  tooltip: string;
  type: DashboardLinkType;
  url: string;
}

export const defaultDashboardLink: Partial<DashboardLink> = {
  asDropdown: false,
  includeVars: false,
  keepTime: false,
  tags: [],
  targetBlank: false,
};

/**
 * TODO docs
 */
export type DashboardLinkType = ('link' | 'dashboards');

/**
 * FROM: packages/grafana-data/src/types/templateVars.ts
 * TODO docs
 * TODO this implies some wider pattern/discriminated union, probably?
 */
export type VariableType = ('query' | 'adhoc' | 'constant' | 'datasource' | 'interval' | 'textbox' | 'custom' | 'system');

/**
 * TODO docs
 */
export enum FieldColorModeId {
  ContinuousGrYlRd = 'continuous-GrYlRd',
  Fixed = 'fixed',
  PaletteClassic = 'palette-classic',
  PaletteSaturated = 'palette-saturated',
  Thresholds = 'thresholds',
}

/**
 * TODO docs
 */
export type FieldColorSeriesByMode = ('min' | 'max' | 'last');

/**
 * TODO docs
 */
export interface FieldColor {
  /**
   * Stores the fixed color value if mode is fixed
   */
  fixedColor?: string;
  /**
   * The main color scheme mode
   */
  mode: (FieldColorModeId | string);
  /**
   * Some visualizations need to know how to assign a series color from by value color schemes
   */
  seriesBy?: FieldColorSeriesByMode;
}

export interface GridPos {
  /**
   * Panel
   */
  h: number;
  /**
   * true if fixed
   */
  static?: boolean;
  /**
   * Panel
   */
  w: number;
  /**
   * Panel x
   */
  x: number;
  /**
   * Panel y
   */
  y: number;
}

export const defaultGridPos: Partial<GridPos> = {
  h: 9,
  w: 12,
  x: 0,
  y: 0,
};

/**
 * TODO docs
 */
export interface Threshold {
  /**
   * TODO docs
   */
  color: string;
  /**
   * Threshold index, an old property that is not needed an should only appear in older dashboards
   */
  index?: number;
  /**
   * TODO docs
   * TODO are the values here enumerable into a disjunction?
   * Some seem to be listed in typescript comment
   */
  state?: string;
  /**
   * TODO docs
   * FIXME the corresponding typescript field is required/non-optional, but nulls currently appear here when serializing -Infinity to JSON
   */
  value?: number;
}

export enum ThresholdsMode {
  Absolute = 'absolute',
  Percentage = 'percentage',
}

export interface ThresholdsConfig {
  mode: ThresholdsMode;
  /**
   * Must be sorted by 'value', first value is always -Infinity
   */
  steps: Array<Threshold>;
}

export const defaultThresholdsConfig: Partial<ThresholdsConfig> = {
  steps: [],
};

/**
 * TODO docs
 */
export type ValueMapping = (ValueMap | RangeMap | RegexMap | SpecialValueMap);

/**
 * TODO docs
 */
export enum MappingType {
  RangeToText = 'range',
  RegexToText = 'regex',
  SpecialValue = 'special',
  ValueToText = 'value',
}

/**
 * TODO docs
 */
export interface ValueMap {
  options: Record<string, ValueMappingResult>;
  type: MappingType.ValueToText;
}

/**
 * TODO docs
 */
export interface RangeMap {
  options: {
    /**
     * to and from are `number | null` in current ts, really not sure what to do
     */
    from: number;
    to: number;
    result: ValueMappingResult;
  };
  type: MappingType.RangeToText;
}

/**
 * TODO docs
 */
export interface RegexMap {
  options: {
    pattern: string;
    result: ValueMappingResult;
  };
  type: MappingType.RegexToText;
}

/**
 * TODO docs
 */
export interface SpecialValueMap {
  options: {
    match: ('true' | 'false');
    pattern: string;
    result: ValueMappingResult;
  };
  type: MappingType.SpecialValue;
}

/**
 * TODO docs
 */
export enum SpecialValueMatch {
  Empty = 'empty',
  False = 'false',
  NaN = 'nan',
  Null = 'null',
  NullAndNan = 'null+nan',
  True = 'true',
}

/**
 * TODO docs
 */
export interface ValueMappingResult {
  color?: string;
  icon?: string;
  index?: number;
  text?: string;
}

/**
 * TODO docs
 */
export interface DataTransformerConfig {
  /**
   * Disabled transformations are skipped
   */
  disabled?: boolean;
  /**
   * Optional frame matcher.  When missing it will be applied to all results
   */
  filter?: MatcherConfig;
  /**
   * Unique identifier of transformer
   */
  id: string;
  /**
   * Options to be passed to the transformer
   * Valid options depend on the transformer id
   */
  options: unknown;
}

/**
 * 0 for no shared crosshair or tooltip (default).
 * 1 for shared crosshair.
 * 2 for shared crosshair AND shared tooltip.
 */
export enum DashboardCursorSync {
  Crosshair = 1,
  Off = 0,
  Tooltip = 2,
}

export const defaultDashboardCursorSync: DashboardCursorSync = DashboardCursorSync.Off;

/**
 * Dashboard panels. Panels are canonically defined inline
 * because they share a version timeline with the dashboard
 * schema; they do not evolve independently.
 */
export interface Panel {
  /**
   * The datasource used in all targets.
   */
  datasource?: {
    type?: string;
    uid?: string;
  };
  /**
   * Description.
   */
  description?: string;
  fieldConfig: FieldConfigSource;
  /**
   * Grid position.
   */
  gridPos?: GridPos;
  /**
   * TODO docs
   */
  id?: number;
  /**
   * TODO docs
   * TODO tighter constraint
   */
  interval?: string;
  /**
   * Dynamically load the panel
   */
  libraryPanel?: LibraryPanelRef;
  /**
   * Panel links.
   * TODO fill this out - seems there are a couple variants?
   */
  links?: Array<DashboardLink>;
  /**
   * TODO docs
   */
  maxDataPoints?: number;
  /**
   * options is specified by the Options field in panel
   * plugin schemas.
   */
  options: Record<string, unknown>;
  /**
   * FIXME this almost certainly has to be changed in favor of scuemata versions
   */
  pluginVersion?: string;
  /**
   * Name of template variable to repeat for.
   */
  repeat?: string;
  /**
   * Direction to repeat in if 'repeat' is set.
   * "h" for horizontal, "v" for vertical.
   * TODO this is probably optional
   */
  repeatDirection: ('h' | 'v');
  /**
   * Id of the repeating panel.
   */
  repeatPanelId?: number;
  /**
   * TODO docs
   */
  tags?: Array<string>;
  /**
   * TODO docs
   */
  targets?: Array<Record<string, unknown>>;
  /**
   * TODO docs - seems to be an old field from old dashboard alerts?
   */
  thresholds?: Array<unknown>;
  /**
   * TODO docs
   * TODO tighter constraint
   */
  timeFrom?: string;
  /**
   * TODO docs
   */
  timeRegions?: Array<unknown>;
  /**
   * TODO docs
   * TODO tighter constraint
   */
  timeShift?: string;
  /**
   * Panel title.
   */
  title?: string;
  transformations: Array<DataTransformerConfig>;
  /**
   * Whether to display the panel without a background.
   */
  transparent: boolean;
  /**
   * The panel plugin type id. May not be empty.
   */
  type: string;
}

export const defaultPanel: Partial<Panel> = {
  links: [],
  repeatDirection: 'h',
  tags: [],
  targets: [],
  thresholds: [],
  timeRegions: [],
  transformations: [],
  transparent: false,
};

export interface FieldConfigSource {
  defaults: FieldConfig;
  overrides: Array<{
    matcher: MatcherConfig;
    properties: Array<{
      id: string;
      value?: unknown;
    }>;
  }>;
}

export const defaultFieldConfigSource: Partial<FieldConfigSource> = {
  overrides: [],
};

export interface LibraryPanelRef {
  name: string;
  uid: string;
}

export interface MatcherConfig {
  id: string;
  options?: unknown;
}

export const defaultMatcherConfig: Partial<MatcherConfig> = {
  id: '',
};

export interface FieldConfig {
  /**
   * Map values to a display color
   */
  color?: FieldColor;
  /**
   * custom is specified by the FieldConfig field
   * in panel plugin schemas.
   */
  custom?: Record<string, unknown>;
  /**
   * Significant digits (for display)
   */
  decimals?: number;
  /**
   * Human readable field metadata
   */
  description?: string;
  /**
   * The display value for this field.  This supports template variables blank is auto
   */
  displayName?: string;
  /**
   * This can be used by data sources that return and explicit naming structure for values and labels
   * When this property is configured, this value is used rather than the default naming strategy.
   */
  displayNameFromDS?: string;
  /**
   * True if data source field supports ad-hoc filters
   */
  filterable?: boolean;
  /**
   * The behavior when clicking on a result
   */
  links?: Array<unknown>;
  /**
   * Convert input values into a display string
   */
  mappings?: Array<ValueMapping>;
  max?: number;
  min?: number;
  /**
   * Alternative to empty string
   */
  noValue?: string;
  /**
   * An explicit path to the field in the datasource.  When the frame meta includes a path,
   * This will default to `${frame.meta.path}/${field.name}
   * 
   * When defined, this value can be used as an identifier within the datasource scope, and
   * may be used to update the results
   */
  path?: string;
  /**
   * Map numeric values to states
   */
  thresholds?: ThresholdsConfig;
  /**
   * Numeric Options
   */
  unit?: string;
  /**
   * True if data source can write a value to the path.  Auth/authz are supported separately
   */
  writeable?: boolean;
}

export const defaultFieldConfig: Partial<FieldConfig> = {
  links: [],
  mappings: [],
};

/**
 * Row panel
 */
export interface RowPanel {
  collapsed: boolean;
  /**
   * Name of default datasource.
   */
  datasource?: {
    type?: string;
    uid?: string;
  };
  gridPos?: GridPos;
  id: number;
  panels: Array<(Panel | GraphPanel | HeatmapPanel)>;
  /**
   * Name of template variable to repeat for.
   */
  repeat?: string;
  title?: string;
  type: 'row';
}

export const defaultRowPanel: Partial<RowPanel> = {
  collapsed: false,
  panels: [],
};

/**
 * Support for legacy graph and heatmap panels.
 */
export interface GraphPanel {
  /**
   * @deprecated this is part of deprecated graph panel
   */
  legend?: {
    show: boolean;
    sort?: string;
    sortDesc?: boolean;
  };
  type: 'graph';
}

export interface HeatmapPanel {
  type: 'heatmap';
}

export interface Dashboard {
  /**
   * TODO docs
   */
  annotations?: AnnotationContainer;
  /**
   * Description of dashboard.
   */
  description?: string;
  /**
   * Whether a dashboard is editable or not.
   */
  editable: boolean;
  /**
   * The month that the fiscal year starts on.  0 = January, 11 = December
   */
  fiscalYearStartMonth?: number;
  /**
   * For dashboards imported from the https://grafana.com/grafana/dashboards/ portal
   */
  gnetId?: string;
  /**
   * Configuration of dashboard cursor sync behavior.
   */
  graphTooltip: DashboardCursorSync;
  /**
   * Unique numeric identifier for the dashboard.
   * TODO must isolate or remove identifiers local to a Grafana instance...?
   */
  id?: number;
  /**
   * TODO docs
   */
  links?: Array<DashboardLink>;
  /**
   * When set to true, the dashboard will redraw panels at an interval matching the pixel width.
   * This will keep data "moving left" regardless of the query refresh rate.  This setting helps
   * avoid dashboards presenting stale live data
   */
  liveNow?: boolean;
  panels?: Array<(Panel | RowPanel | GraphPanel | HeatmapPanel)>;
  /**
   * Refresh rate of dashboard. Represented via interval string, e.g. "5s", "1m", "1h", "1d".
   */
  refresh?: (string | false);
  /**
   * This property should only be used in dashboards defined by plugins.  It is a quick check
   * to see if the version has changed since the last time.  Unclear why using the version property
   * is insufficient.
   */
  revision?: number;
  /**
   * Version of the JSON schema, incremented each time a Grafana update brings
   * changes to said schema.
   * TODO this is the existing schema numbering system. It will be replaced by Thema's themaVersion
   */
  schemaVersion: number;
  snapshot?: {
    /**
     * TODO docs
     */
    created: string;
    /**
     * TODO docs
     */
    expires: string;
    /**
     * TODO docs
     */
    external: boolean;
    /**
     * TODO docs
     */
    externalUrl: string;
    /**
     * TODO docs
     */
    id: number;
    /**
     * TODO docs
     */
    key: string;
    /**
     * TODO docs
     */
    name: string;
    /**
     * TODO docs
     */
    orgId: number;
    /**
     * TODO docs
     */
    updated: string;
    /**
     * TODO docs
     */
    url?: string;
    /**
     * TODO docs
     */
    userId: number;
  };
  /**
   * Theme of dashboard.
   */
  style: ('light' | 'dark');
  /**
   * Tags associated with dashboard.
   */
  tags?: Array<string>;
  /**
   * TODO docs
   */
  templating?: {
    list?: Array<VariableModel>;
  };
  /**
   * Time range for dashboard, e.g. last 6 hours, last 7 days, etc
   */
  time?: {
    from: string;
    to: string;
  };
  /**
   * TODO docs
   * TODO this appears to be spread all over in the frontend. Concepts will likely need tidying in tandem with schema changes
   */
  timepicker?: {
    /**
     * Whether timepicker is collapsed or not.
     */
    collapse: boolean;
    /**
     * Whether timepicker is enabled or not.
     */
    enable: boolean;
    /**
     * Whether timepicker is visible or not.
     */
    hidden: boolean;
    /**
     * Selectable intervals for auto-refresh.
     */
    refresh_intervals: Array<string>;
    /**
     * TODO docs
     */
    time_options: Array<string>;
  };
  /**
   * Timezone of dashboard. Accepts IANA TZDB zone ID or "browser" or "utc".
   */
  timezone?: string;
  /**
   * Title of dashboard.
   */
  title?: string;
  /**
   * Unique dashboard identifier that can be generated by anyone. string (8-40)
   */
  uid?: string;
  /**
   * Version of the dashboard, incremented each time the dashboard is updated.
   */
  version?: number;
  /**
   * TODO docs
   */
  weekStart?: string;
}

export const defaultDashboard: Partial<Dashboard> = {
  editable: true,
  fiscalYearStartMonth: 0,
  graphTooltip: DashboardCursorSync.Off,
  links: [],
  panels: [],
  schemaVersion: 36,
  style: 'dark',
  tags: [],
  timezone: 'browser',
};<|MERGE_RESOLUTION|>--- conflicted
+++ resolved
@@ -123,15 +123,13 @@
 }
 
 /**
- * Dashboard variables. See https://grafana.com/docs/grafana/latest/variables/variable-types/
- */
-export type VariableModel = (QueryVariableModel | AdHocVariableModel | ConstantVariableModel | DataSourceVariableModel | IntervalVariableModel | TextBoxVariableModel | CustomVariableModel | UserSystemVariableModel | OrgSystemVariableModel | DashSystemVariableModel);
-
-/**
- * Common information that all types of variables shares.
- * A variable in Grafana is a container that can hold different types of data, and it variates depending on the query.
- */
-export interface BaseVariableModel {
+ * FROM: packages/grafana-data/src/types/templateVars.ts
+ * TODO docs
+ * TODO what about what's in public/app/features/types.ts?
+ * TODO there appear to be a lot of different kinds of [template] vars here? if so need a disjunction
+ */
+export interface VariableModel {
+  datasource?: DataSourceRef;
   description?: string;
   error?: Record<string, unknown>;
   global: boolean;
@@ -140,238 +138,29 @@
   index: number;
   label?: string;
   name: string;
+  /**
+   * TODO: Move this into a separated QueryVariableModel type
+   */
+  query?: (string | Record<string, unknown>);
   rootStateKey?: string;
   skipUrlSync: boolean;
   state: LoadingState;
   type: VariableType;
 }
 
-export const defaultBaseVariableModel: Partial<BaseVariableModel> = {
+export const defaultVariableModel: Partial<VariableModel> = {
   global: false,
   id: '00000000-0000-0000-0000-000000000000',
   index: -1,
   skipUrlSync: false,
 };
 
-/**
- * Variables which allow to select filters from a datasource based on the dimensions from the datasource.
- */
-export interface AdHocVariableModel extends BaseVariableModel {
-  /**
-   * Datasource ref can be defined and hold null values
-   */
-  datasource?: DataSourceRef;
-  filters: Array<AdHocVariableFilter>;
-  type: 'adhoc';
-}
-
-export const defaultAdHocVariableModel: Partial<AdHocVariableModel> = {
-  filters: [],
-};
-
-/**
- * Filters selected filters generated for an ad-hoc variable from a datasource.
- */
-export interface AdHocVariableFilter {
-  condition: string;
-  key: string;
-  operator: string;
-  value: string;
-}
-
-/**
- * Common props for variables injected by the system.
- */
-export interface SystemVariable extends BaseVariableModel {
-  current: {
-    value: Record<string, unknown>;
-  };
-  type: 'system';
-}
-
-/**
- * Variable injected by the system which holds the current dashboard.
- */
-export interface DashSystemVariableModel extends SystemVariable {
-  current: {
-    value: {
-      name: string;
-      uid: string;
-    };
-  };
-}
-
-/**
- * Variable injected by the system which holds the current organization.
- */
-export interface OrgSystemVariableModel extends SystemVariable {
-  current: {
-    value: {
-      name: string;
-      id: number;
-    };
-  };
-}
-
-/**
- * Variable injected by the system which holds the current user.
- */
-export interface UserSystemVariableModel extends SystemVariable {
-  current: {
-    value: {
-      login: string;
-      id: number;
-      email?: string;
-    };
-  };
-}
-
-/**
- * Variables which value is selected from a list of options.
- */
-export interface VariableWithOptions extends BaseVariableModel {
-  current: VariableOption;
-  options: Array<VariableOption>;
-  query: string;
-}
-
-export const defaultVariableWithOptions: Partial<VariableWithOptions> = {
-  options: [],
-};
-
-/**
- * Option to be selected in a variable.
- */
-export interface VariableOption {
-  isNone?: boolean;
-  selected: boolean;
-  text: (string | Array<string>);
-  value: (string | Array<string>);
-}
-
-/**
- * Variable which value is set by a free text with an optional default value.
- */
-export interface TextBoxVariableModel extends VariableWithOptions {
-  /**
-   * This can be null
-   */
-  originalQuery: string;
-  type: 'textbox';
-}
-
-/**
- * Variable which value cannot be changed
- */
-export interface ConstantVariableModel extends VariableWithOptions {
-  type: 'constant';
-}
-
-/**
- * Variables to represents time spans such as 1m, 1h, 1d.
- */
-export interface IntervalVariableModel extends VariableWithOptions {
-  /**
-   * This option allows you to specify how many times the current time range should be divided to calculate the current `auto` time span.
-   * Configuring `auto_min` and or `auto_count` will setup the auto interval to use the min or count option.
-   */
-  auto: boolean;
-  /**
-   * Select the number of times the current time range will be divided to calculate the value, similar to the Max data points query option.
-   * For example, if the current visible time range is 30 minutes, then the auto interval groups the data into 30 one-minute increments.
-   */
-  auto_count: number;
-  /**
-   * The minimum threshold below which the step count intervals will not divide the time.
-   * For example, if the minimum interval is set to `2m`, and the value is `30m` then Grafana would group the data into 15 two-minute increments.
-   */
-  auto_min: string;
-  refresh: VariableRefresh;
-  type: 'interval';
-}
-
-/**
- * Variable which value is selected from a list of options and it support the selection of multiple values.
- */
-export interface VariableWithMultiSupport extends VariableWithOptions {
-  allValue?: string;
-  includeAll: boolean;
-  multi: boolean;
-}
-
-/**
- * Query-generated list of values such as metric names, server names, sensor IDs, data centers, and so on.
- */
-export interface QueryVariableModel extends VariableWithMultiSupport {
-  datasource?: DataSourceRef;
-  definition: string;
-  queryValue?: string;
-  refresh: VariableRefresh;
-  regex: string;
-  sort: VariableSort;
-  type: 'query';
-}
-
-/**
- * Variable which options are different data sources from the same type.
- */
-export interface DataSourceVariableModel extends VariableWithMultiSupport {
-  refresh: VariableRefresh;
-  regex: string;
-  type: 'datasource';
-}
-
-/**
- * Define the variable options manually using a comma-separated list.
- */
-export interface CustomVariableModel extends VariableWithMultiSupport {
-  type: 'custom';
-}
-
-/**
- * Options to set a variable visible in the UI
- */
 export enum VariableHide {
   dontHide = 0,
   hideLabel = 1,
   hideVariable = 2,
 }
 
-<<<<<<< HEAD
-/**
- * Options to config when to refresh a variable
- * - `onDashboardLoad`: Queries the data source every time the dashboard loads.
- * - `onTimeRangeChanged`: Queries the data source when the dashboard time range changes.
- */
-export enum VariableRefresh {
-  never = 0,
-  onDashboardLoad = 1,
-  onTimeRangeChanged = 2,
-}
-
-/**
- * Options to config how to sort variable options
- */
-export enum VariableSort {
-  alphabeticalAsc = 1,
-  alphabeticalCaseInsensitiveAsc = 5,
-  alphabeticalCaseInsensitiveDesc = 6,
-  alphabeticalDesc = 2,
-  disabled = 0,
-  numericalAsc = 3,
-  numericalDesc = 4,
-}
-
-export enum LoadingState {
-  Done = 'Done',
-  Error = 'Error',
-  Loading = 'Loading',
-  NotStarted = 'NotStarted',
-  Streaming = 'Streaming',
-}
-
-=======
->>>>>>> c66d5721
 /**
  * Ref to a DataSource instance
  */
