// NOTE: This file was auto generated.  DO NOT EDIT DIRECTLY!
// To change feature flags, edit:
//  pkg/services/featuremgmt/registry.go
// Then run tests in:
//  pkg/services/featuremgmt/toggles_gen_test.go

/**
 * Describes available feature toggles in Grafana. These can be configured via
 * conf/custom.ini to enable features under development or not yet available in
 * stable version.
 *
 * Only enabled values will be returned in this interface.
 *
 * NOTE: the possible values may change between versions without notice, although
 * this may cause compilation issues when depending on removed feature keys, the
 * runtime state will continue to work.
 *
 * @public
 */
export interface FeatureToggles {
  trimDefaults?: boolean;
  disableEnvelopeEncryption?: boolean;
  ['live-service-web-worker']?: boolean;
  queryOverLive?: boolean;
  panelTitleSearch?: boolean;
  prometheusAzureOverrideAudience?: boolean;
  publicDashboards?: boolean;
  publicDashboardsEmailSharing?: boolean;
  lokiLive?: boolean;
  featureHighlights?: boolean;
  migrationLocking?: boolean;
  storage?: boolean;
  exploreMixedDatasource?: boolean;
  newTraceViewHeader?: boolean;
  correlations?: boolean;
  datasourceQueryMultiStatus?: boolean;
  traceToMetrics?: boolean;
  newDBLibrary?: boolean;
  validateDashboardsOnSave?: boolean;
  autoMigrateOldPanels?: boolean;
  disableAngular?: boolean;
  prometheusWideSeries?: boolean;
  canvasPanelNesting?: boolean;
  scenes?: boolean;
  disableSecretsCompatibility?: boolean;
  logRequestsInstrumentedAsUnknown?: boolean;
  dataConnectionsConsole?: boolean;
  topnav?: boolean;
  grpcServer?: boolean;
  entityStore?: boolean;
  cloudWatchCrossAccountQuerying?: boolean;
  redshiftAsyncQueryDataSupport?: boolean;
  athenaAsyncQueryDataSupport?: boolean;
  newPanelChromeUI?: boolean;
  showDashboardValidationWarnings?: boolean;
  mysqlAnsiQuotes?: boolean;
  accessControlOnCall?: boolean;
  nestedFolders?: boolean;
  accessTokenExpirationCheck?: boolean;
  showTraceId?: boolean;
  emptyDashboardPage?: boolean;
  authnService?: boolean;
  disablePrometheusExemplarSampling?: boolean;
  alertingBacktesting?: boolean;
  editPanelCSVDragAndDrop?: boolean;
  alertingNoNormalState?: boolean;
  logsSampleInExplore?: boolean;
  logsContextDatasourceUi?: boolean;
  lokiQuerySplitting?: boolean;
  lokiQuerySplittingConfig?: boolean;
  individualCookiePreferences?: boolean;
  onlyExternalOrgRoleSync?: boolean;
  traceqlSearch?: boolean;
  prometheusMetricEncyclopedia?: boolean;
  timeSeriesTable?: boolean;
  prometheusResourceBrowserCache?: boolean;
  influxdbBackendMigration?: boolean;
  clientTokenRotation?: boolean;
  prometheusDataplane?: boolean;
  lokiMetricDataplane?: boolean;
  dataplaneFrontendFallback?: boolean;
  disableSSEDataplane?: boolean;
  alertStateHistoryLokiSecondary?: boolean;
  alertingNotificationsPoliciesMatchingInstances?: boolean;
  alertStateHistoryLokiPrimary?: boolean;
  alertStateHistoryLokiOnly?: boolean;
  unifiedRequestLog?: boolean;
  renderAuthJWT?: boolean;
  pyroscopeFlameGraph?: boolean;
  externalServiceAuth?: boolean;
  useCachingService?: boolean;
  enableElasticsearchBackendQuerying?: boolean;
  authenticationConfigUI?: boolean;
  pluginsAPIManifestKey?: boolean;
  advancedDataSourcePicker?: boolean;
  faroDatasourceSelector?: boolean;
  enableDatagridEditing?: boolean;
  dataSourcePageHeader?: boolean;
  extraThemes?: boolean;
<<<<<<< HEAD
=======
  lokiPredefinedOperations?: boolean;
>>>>>>> a0a79b8c
  pluginsFrontendSandbox?: boolean;
}<|MERGE_RESOLUTION|>--- conflicted
+++ resolved
@@ -97,9 +97,6 @@
   enableDatagridEditing?: boolean;
   dataSourcePageHeader?: boolean;
   extraThemes?: boolean;
-<<<<<<< HEAD
-=======
   lokiPredefinedOperations?: boolean;
->>>>>>> a0a79b8c
   pluginsFrontendSandbox?: boolean;
 }