--- conflicted
+++ resolved
@@ -148,10 +148,7 @@
   panelTitleSearchInV1?: boolean;
   pluginsInstrumentationStatusSource?: boolean;
   costManagementUi?: boolean;
-<<<<<<< HEAD
-  nodeGraphDotLayout?: boolean;
-=======
   managedPluginsInstall?: boolean;
   prometheusPromQAIL?: boolean;
->>>>>>> 488a60ae
+  nodeGraphDotLayout?: boolean;
 }