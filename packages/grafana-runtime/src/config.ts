import { defaultsDeep, merge } from 'lodash';

import {
  AuthSettings,
  BootData,
  BuildInfo,
  createTheme,
  DataSourceInstanceSettings,
  FeatureToggles,
  GrafanaConfig,
  GrafanaTheme,
  GrafanaTheme2,
  LicenseInfo,
  MapLayerOptions,
  OAuthSettings,
  PanelPluginMeta,
  PreloadPlugin,
  systemDateFormats,
  SystemDateFormatSettings,
  NewThemeOptions,
} from '@grafana/data';

export interface AzureSettings {
  cloud?: string;
  managedIdentityEnabled: boolean;
}

export class GrafanaBootConfig implements GrafanaConfig {
  isPublicDashboardView: boolean;
  datasources: { [str: string]: DataSourceInstanceSettings } = {};
  panels: { [key: string]: PanelPluginMeta } = {};
  auth: AuthSettings = {};
  minRefreshInterval = '';
  appUrl = '';
  appSubUrl = '';
  windowTitlePrefix = '';
  buildInfo: BuildInfo;
  newPanelTitle = '';
  bootData: BootData;
  externalUserMngLinkUrl = '';
  externalUserMngLinkName = '';
  externalUserMngInfo = '';
  allowOrgCreate = false;
  feedbackLinksEnabled = true;
  disableLoginForm = false;
  defaultDatasource = ''; // UID
  alertingEnabled = false;
  alertingErrorOrTimeout = '';
  alertingNoDataOrNullValues = '';
  alertingMinInterval = 1;
  angularSupportEnabled = false;
  authProxyEnabled = false;
  exploreEnabled = false;
  queryHistoryEnabled = false;
  helpEnabled = false;
  profileEnabled = false;
  ldapEnabled = false;
  jwtHeaderName = '';
  jwtUrlLogin = false;
  sigV4AuthEnabled = false;
  azureAuthEnabled = false;
  samlEnabled = false;
  samlName = '';
  autoAssignOrg = true;
  verifyEmailEnabled = false;
  oauth: OAuthSettings = {};
  rbacEnabled = true;
  disableUserSignUp = false;
  loginHint = '';
  passwordHint = '';
  loginError = undefined;
  viewersCanEdit = false;
  editorsCanAdmin = false;
  disableSanitizeHtml = false;
  liveEnabled = true;
  /** @deprecated Use `theme2` instead. */
  theme: GrafanaTheme;
  theme2: GrafanaTheme2;
  pluginsToPreload: PreloadPlugin[] = [];
  featureToggles: FeatureToggles = {};
  licenseInfo: LicenseInfo = {} as LicenseInfo;
  rendererAvailable = false;
  dashboardPreviews: {
    systemRequirements: {
      met: boolean;
      requiredImageRendererPluginVersion: string;
    };
    thumbnailsExist: boolean;
  } = { systemRequirements: { met: false, requiredImageRendererPluginVersion: '' }, thumbnailsExist: false };
  rendererVersion = '';
  secretsManagerPluginEnabled = false;
  http2Enabled = false;
  dateFormats?: SystemDateFormatSettings;
  sentry = {
    enabled: false,
    dsn: '',
    customEndpoint: '',
    sampleRate: 1,
  };
  grafanaJavascriptAgent = {
    enabled: false,
    customEndpoint: '',
    apiKey: '',
    errorInstrumentalizationEnabled: true,
    consoleInstrumentalizationEnabled: false,
    webVitalsInstrumentalizationEnabled: false,
  };
  pluginCatalogURL = 'https://grafana.com/grafana/plugins/';
  pluginAdminEnabled = true;
  pluginAdminExternalManageEnabled = false;
  pluginCatalogHiddenPlugins: string[] = [];
  expressionsEnabled = false;
  customTheme?: undefined;
  awsAllowedAuthProviders: string[] = [];
  awsAssumeRoleEnabled = false;
  azure: AzureSettings = {
    managedIdentityEnabled: false,
  };
  caching = {
    enabled: false,
  };
  geomapDefaultBaseLayerConfig?: MapLayerOptions;
  geomapDisableCustomBaseLayer?: boolean;
  unifiedAlertingEnabled = false;
  unifiedAlerting = { minInterval: '' };
  applicationInsightsConnectionString?: string;
  applicationInsightsEndpointUrl?: string;
  recordedQueries = {
    enabled: true,
  };
  featureHighlights = {
    enabled: false,
  };
  reporting = {
    enabled: true,
  };
  googleAnalyticsId: undefined;
  googleAnalytics4Id: undefined;
  googleAnalytics4SendManualPageViews = false;
  rudderstackWriteKey: undefined;
  rudderstackDataPlaneUrl: undefined;
  rudderstackSdkUrl: undefined;
  rudderstackConfigUrl: undefined;

  constructor(options: GrafanaBootConfig) {
    this.bootData = options.bootData;
    this.isPublicDashboardView = options.bootData.settings.isPublicDashboardView;

    const defaults = {
      datasources: {},
      windowTitlePrefix: 'Grafana - ',
      panels: {},
      newPanelTitle: 'Panel Title',
      playlist_timespan: '1m',
      unsaved_changes_warning: true,
      appUrl: '',
      appSubUrl: '',
      buildInfo: {
        version: '1.0',
        commit: '1',
        env: 'production',
      },
      viewersCanEdit: false,
      editorsCanAdmin: false,
      disableSanitizeHtml: false,
    };

    merge(this, defaults, options);

    this.buildInfo = options.buildInfo || defaults.buildInfo;

    if (this.dateFormats) {
      systemDateFormats.update(this.dateFormats);
    }

    overrideFeatureTogglesFromUrl(this);

<<<<<<< HEAD
    this.theme2 = createTheme(getThemeCustomizations(this));
    this.theme = this.theme2.v1;

=======
    // Creating theme after apply feature toggle overrides as the code below is checking a feature toggle right now
    this.theme2 = createTheme(getThemeCustomizations(this));

    this.theme = this.theme2.v1;
>>>>>>> f92d9783
    // Special feature toggle that impact theme/component looks
    this.theme2.flags.topnav = this.featureToggles.topnav;
  }
}

function getThemeCustomizations(config: GrafanaBootConfig) {
  const mode = config.bootData.user.lightTheme ? 'light' : 'dark';
  const themeOptions: NewThemeOptions = {
    colors: { mode },
  };

<<<<<<< HEAD
  if (config.bootData.settings.customTheme) {
    defaultsDeep(themeOptions, config.customTheme);
=======
  if (config.featureToggles.interFont) {
    themeOptions.typography = { fontFamily: '"Inter", "Helvetica", "Arial", sans-serif' };
>>>>>>> f92d9783
  }

  return themeOptions;
}

function overrideFeatureTogglesFromUrl(config: GrafanaBootConfig) {
  if (window.location.href.indexOf('__feature') === -1) {
    return;
  }

  const params = new URLSearchParams(window.location.search);
  params.forEach((value, key) => {
    if (key.startsWith('__feature.')) {
      const featureName = key.substring(10);
      const toggleState = value === 'true';
      if (toggleState !== config.featureToggles[key]) {
        config.featureToggles[featureName] = toggleState;
        console.log(`Setting feature toggle ${featureName} = ${toggleState}`);
      }
    }
  });
}

const bootData = (window as any).grafanaBootData || {
  settings: {},
  user: {},
  navTree: [],
};

const options = bootData.settings;
options.bootData = bootData;

/**
 * Use this to access the {@link GrafanaBootConfig} for the current running Grafana instance.
 *
 * @public
 */
export const config = new GrafanaBootConfig(options);<|MERGE_RESOLUTION|>--- conflicted
+++ resolved
@@ -175,16 +175,9 @@
 
     overrideFeatureTogglesFromUrl(this);
 
-<<<<<<< HEAD
     this.theme2 = createTheme(getThemeCustomizations(this));
     this.theme = this.theme2.v1;
 
-=======
-    // Creating theme after apply feature toggle overrides as the code below is checking a feature toggle right now
-    this.theme2 = createTheme(getThemeCustomizations(this));
-
-    this.theme = this.theme2.v1;
->>>>>>> f92d9783
     // Special feature toggle that impact theme/component looks
     this.theme2.flags.topnav = this.featureToggles.topnav;
   }
@@ -196,13 +189,8 @@
     colors: { mode },
   };
 
-<<<<<<< HEAD
   if (config.bootData.settings.customTheme) {
     defaultsDeep(themeOptions, config.customTheme);
-=======
-  if (config.featureToggles.interFont) {
-    themeOptions.typography = { fontFamily: '"Inter", "Helvetica", "Arial", sans-serif' };
->>>>>>> f92d9783
   }
 
   return themeOptions;
