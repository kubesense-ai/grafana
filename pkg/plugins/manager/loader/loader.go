--- conflicted
+++ resolved
@@ -22,12 +22,8 @@
 	"github.com/grafana/grafana/pkg/plugins/config"
 	"github.com/grafana/grafana/pkg/plugins/manager/loader/finder"
 	"github.com/grafana/grafana/pkg/plugins/manager/loader/initializer"
-<<<<<<< HEAD
 	"github.com/grafana/grafana/pkg/plugins/signature"
-=======
-	"github.com/grafana/grafana/pkg/plugins/manager/signature"
 	"github.com/grafana/grafana/pkg/services/org"
->>>>>>> a2304396
 	"github.com/grafana/grafana/pkg/setting"
 	"github.com/grafana/grafana/pkg/util"
 )
@@ -51,16 +47,16 @@
 
 func ProvideService(cfg *setting.Cfg, license models.Licensing, authorizer signature.PluginLoaderAuthorizer,
 	backendProvider plugins.BackendFactoryProvider) (*Loader, error) {
-	return New(config.FromGrafanaCfg(cfg), license, signature.NewValidator(authorizer), backendProvider), nil
-}
-
-func New(cfg *config.Cfg, license models.Licensing, signatureValidator signature.Validator,
+	return New(config.FromGrafanaCfg(cfg), license, authorizer, backendProvider), nil
+}
+
+func New(cfg *config.Cfg, license models.Licensing, authorizer signature.PluginLoaderAuthorizer,
 	backendProvider plugins.BackendFactoryProvider) *Loader {
 	return &Loader{
 		cfg:                cfg,
 		pluginFinder:       finder.New(),
 		pluginInitializer:  initializer.New(cfg, backendProvider, license),
-		signatureValidator: signatureValidator,
+		signatureValidator: signature.NewValidator(authorizer),
 		errs:               make(map[string]*signature.Error),
 		log:                log.New("plugin.loader"),
 	}
