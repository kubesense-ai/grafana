--- conflicted
+++ resolved
@@ -191,13 +191,8 @@
 		if p.IsExternalPlugin() {
 			var err error
 
-<<<<<<< HEAD
-			cctx, canc := context.WithTimeout(ctx, time.Minute*1)
+			cctx, canc := context.WithTimeout(ctx, time.Second*10)
 			p.AngularMeta.AngularDetected, err = l.angularInspector.Inspect(cctx, p)
-=======
-			cctx, canc := context.WithTimeout(ctx, time.Second*10)
-			p.AngularDetected, err = l.angularInspector.Inspect(cctx, p)
->>>>>>> 536146de
 			canc()
 
 			if err != nil {
