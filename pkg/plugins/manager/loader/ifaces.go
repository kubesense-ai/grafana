--- conflicted
+++ resolved
@@ -11,9 +11,5 @@
 	// Load will return a list of plugins found in the provided file system paths.
 	Load(ctx context.Context, src plugins.PluginSource) ([]*plugins.Plugin, error)
 	// Unload will unload a specified plugin from the file system.
-<<<<<<< HEAD
-	Unload(ctx context.Context, pluginID, version string) error
-=======
 	Unload(ctx context.Context, p *plugins.Plugin) (*plugins.Plugin, error)
->>>>>>> 7078347d
 }