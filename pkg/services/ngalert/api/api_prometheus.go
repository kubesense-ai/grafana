package api

import (
	"context"
	"encoding/json"
	"errors"
	"fmt"
	"net/url"
	"sort"
	"strconv"
	"strings"
	"time"

	"github.com/prometheus/alertmanager/pkg/labels"
	apiv1 "github.com/prometheus/client_golang/api/prometheus/v1"

	"github.com/grafana/grafana/pkg/api/response"
	"github.com/grafana/grafana/pkg/infra/log"
	contextmodel "github.com/grafana/grafana/pkg/services/contexthandler/model"
	apimodels "github.com/grafana/grafana/pkg/services/ngalert/api/tooling/definitions"
	"github.com/grafana/grafana/pkg/services/ngalert/eval"
	ngmodels "github.com/grafana/grafana/pkg/services/ngalert/models"
	"github.com/grafana/grafana/pkg/services/ngalert/state"
	"github.com/grafana/grafana/pkg/util"
)

type PrometheusSrv struct {
	log     log.Logger
	manager state.AlertInstanceManager
	store   RuleStore
	authz   RuleAccessControlService
}

const queryIncludeInternalLabels = "includeInternalLabels"

func getBoolWithDefault(vals url.Values, field string, d bool) bool {
	f := vals.Get(field)
	if f == "" {
		return d
	}

	v, _ := strconv.ParseBool(f)
	return v
}

func getInt64WithDefault(vals url.Values, field string, d int64) int64 {
	f := vals.Get(field)
	if f == "" {
		return d
	}

	v, err := strconv.ParseInt(f, 10, 64)
	if err != nil {
		return d
	}
	return v
}

func (srv PrometheusSrv) RouteGetAlertStatuses(c *contextmodel.ReqContext) response.Response {
	// As we are using req.Form directly, this triggers a call to ParseForm() if needed.
	c.Query("")

	resp := PrepareAlertStatuses(srv.manager, AlertStatusesOptions{
		OrgID: c.SignedInUser.GetOrgID(),
		Query: c.Req.Form,
	})

	return response.JSON(resp.HTTPStatusCode(), resp)
}

type AlertStatusesOptions struct {
	OrgID int64
	Query url.Values
}

func PrepareAlertStatuses(manager state.AlertInstanceManager, opts AlertStatusesOptions) apimodels.AlertResponse {
	alertResponse := apimodels.AlertResponse{
		DiscoveryBase: apimodels.DiscoveryBase{
			Status: "success",
		},
		Data: apimodels.AlertDiscovery{
			Alerts: []*apimodels.Alert{},
		},
	}

	var labelOptions []ngmodels.LabelOption
	if !getBoolWithDefault(opts.Query, queryIncludeInternalLabels, false) {
		labelOptions = append(labelOptions, ngmodels.WithoutInternalLabels())
	}

	for _, alertState := range manager.GetAll(opts.OrgID) {
		startsAt := alertState.StartsAt
		valString := ""

		if alertState.State == eval.Alerting || alertState.State == eval.Pending {
			valString = formatValues(alertState)
		}

		alertResponse.Data.Alerts = append(alertResponse.Data.Alerts, &apimodels.Alert{
			Labels:      alertState.GetLabels(labelOptions...),
			Annotations: alertState.Annotations,

			// TODO: or should we make this two fields? Using one field lets the
			// frontend use the same logic for parsing text on annotations and this.
			State:    state.FormatStateAndReason(alertState.State, alertState.StateReason),
			ActiveAt: &startsAt,
			Value:    valString,
		})
	}

	return alertResponse
}

func formatValues(alertState *state.State) string {
	var fv string
	values := alertState.GetLastEvaluationValuesForCondition()

	switch len(values) {
	case 0:
		fv = alertState.LastEvaluationString
	case 1:
		for _, v := range values {
			fv = strconv.FormatFloat(v, 'e', -1, 64)
			break
		}

	default:
		vs := make([]string, 0, len(values))

		for k, v := range values {
			vs = append(vs, fmt.Sprintf("%s: %s", k, strconv.FormatFloat(v, 'e', -1, 64)))
		}

		// Ensure we have a consistent natural ordering after formatting e.g. A0, A1, A10, A11, A3, etc.
		sort.Strings(vs)
		fv = strings.Join(vs, ", ")
	}

	return fv
}

func getPanelIDFromQuery(v url.Values) (int64, error) {
	if s := strings.TrimSpace(v.Get("panel_id")); s != "" {
		return strconv.ParseInt(s, 10, 64)
	}
	return 0, nil
}

func getMatchersFromQuery(v url.Values) (labels.Matchers, error) {
	var matchers labels.Matchers
	for _, s := range v["matcher"] {
		var m labels.Matcher
		if err := json.Unmarshal([]byte(s), &m); err != nil {
			return nil, err
		}
		if len(m.Name) == 0 {
			return nil, errors.New("bad matcher: the name cannot be blank")
		}
		matchers = append(matchers, &m)
	}
	return matchers, nil
}

func getStatesFromQuery(v url.Values) ([]eval.State, error) {
	var states []eval.State
	for _, s := range v["state"] {
		s = strings.ToLower(s)
		switch s {
		case "normal", "inactive":
			states = append(states, eval.Normal)
		case "alerting", "firing":
			states = append(states, eval.Alerting)
		case "pending":
			states = append(states, eval.Pending)
		case "nodata":
			states = append(states, eval.NoData)
		// nolint:goconst
		case "error":
			states = append(states, eval.Error)
		default:
			return states, fmt.Errorf("unknown state '%s'", s)
		}
	}
	return states, nil
}

type RuleGroupStatusesOptions struct {
	Ctx                context.Context
	OrgID              int64
	Query              url.Values
	Namespaces         map[string]string
	AuthorizeRuleGroup func(rules []*ngmodels.AlertRule) (bool, error)
}

type ListAlertRulesStore interface {
	ListAlertRules(ctx context.Context, query *ngmodels.ListAlertRulesQuery) (ngmodels.RulesGroup, error)
}

func (srv PrometheusSrv) RouteGetRuleStatuses(c *contextmodel.ReqContext) response.Response {
	// As we are using req.Form directly, this triggers a call to ParseForm() if needed.
	c.Query("")

	ruleResponse := apimodels.RuleResponse{
		DiscoveryBase: apimodels.DiscoveryBase{
			Status: "success",
		},
		Data: apimodels.RuleDiscovery{
			RuleGroups: []apimodels.RuleGroup{},
		},
	}

	namespaceMap, err := srv.store.GetUserVisibleNamespaces(c.Req.Context(), c.SignedInUser.GetOrgID(), c.SignedInUser)
	if err != nil {
		ruleResponse.DiscoveryBase.Status = "error"
		ruleResponse.DiscoveryBase.Error = fmt.Sprintf("failed to get namespaces visible to the user: %s", err.Error())
		ruleResponse.DiscoveryBase.ErrorType = apiv1.ErrServer
		return response.JSON(ruleResponse.HTTPStatusCode(), ruleResponse)
	}

	namespaces := map[string]string{}
	for namespaceUID, folder := range namespaceMap {
		namespaces[namespaceUID] = folder.Fullpath
	}

	ruleResponse = PrepareRuleGroupStatuses(srv.log, srv.manager, srv.store, RuleGroupStatusesOptions{
		Ctx:        c.Req.Context(),
		OrgID:      c.OrgID,
		Query:      c.Req.Form,
		Namespaces: namespaces,
		AuthorizeRuleGroup: func(rules []*ngmodels.AlertRule) (bool, error) {
			return srv.authz.HasAccessToRuleGroup(c.Req.Context(), c.SignedInUser, rules)
		},
	})

	return response.JSON(ruleResponse.HTTPStatusCode(), ruleResponse)
}

func PrepareRuleGroupStatuses(log log.Logger, manager state.AlertInstanceManager, store ListAlertRulesStore, opts RuleGroupStatusesOptions) apimodels.RuleResponse {
	ruleResponse := apimodels.RuleResponse{
		DiscoveryBase: apimodels.DiscoveryBase{
			Status: "success",
		},
		Data: apimodels.RuleDiscovery{
			RuleGroups: []apimodels.RuleGroup{},
		},
	}

	dashboardUID := opts.Query.Get("dashboard_uid")
	panelID, err := getPanelIDFromQuery(opts.Query)
	if err != nil {
		ruleResponse.DiscoveryBase.Status = "error"
		ruleResponse.DiscoveryBase.Error = fmt.Sprintf("invalid panel_id: %s", err.Error())
		ruleResponse.DiscoveryBase.ErrorType = apiv1.ErrBadData
		return ruleResponse
	}
	if dashboardUID == "" && panelID != 0 {
		ruleResponse.DiscoveryBase.Status = "error"
		ruleResponse.DiscoveryBase.Error = "panel_id must be set with dashboard_uid"
		ruleResponse.DiscoveryBase.ErrorType = apiv1.ErrBadData
		return ruleResponse
	}

	limitGroups := getInt64WithDefault(opts.Query, "limit", -1)
	limitRulesPerGroup := getInt64WithDefault(opts.Query, "limit_rules", -1)
	limitAlertsPerRule := getInt64WithDefault(opts.Query, "limit_alerts", -1)
	matchers, err := getMatchersFromQuery(opts.Query)
	if err != nil {
		ruleResponse.DiscoveryBase.Status = "error"
		ruleResponse.DiscoveryBase.Error = err.Error()
		ruleResponse.DiscoveryBase.ErrorType = apiv1.ErrBadData
		return ruleResponse
	}
	withStates, err := getStatesFromQuery(opts.Query)
	if err != nil {
		ruleResponse.DiscoveryBase.Status = "error"
		ruleResponse.DiscoveryBase.Error = err.Error()
		ruleResponse.DiscoveryBase.ErrorType = apiv1.ErrBadData
		return ruleResponse
	}
	withStatesFast := make(map[eval.State]struct{})
	for _, state := range withStates {
		withStatesFast[state] = struct{}{}
	}

	var labelOptions []ngmodels.LabelOption
	if !getBoolWithDefault(opts.Query, queryIncludeInternalLabels, false) {
		labelOptions = append(labelOptions, ngmodels.WithoutInternalLabels())
	}

	if len(opts.Namespaces) == 0 {
		log.Debug("User does not have access to any namespaces")
		return ruleResponse
	}

	namespaceUIDs := make([]string, len(opts.Namespaces))
	for k := range opts.Namespaces {
		namespaceUIDs = append(namespaceUIDs, k)
	}

	alertRuleQuery := ngmodels.ListAlertRulesQuery{
		OrgID:         opts.OrgID,
		NamespaceUIDs: namespaceUIDs,
		DashboardUID:  dashboardUID,
		PanelID:       panelID,
	}
<<<<<<< HEAD
	// XXXX
	ruleList, err := srv.store.ListAlertRules(c.Req.Context(), &alertRuleQuery)
=======
	ruleList, err := store.ListAlertRules(opts.Ctx, &alertRuleQuery)
>>>>>>> 7077a585
	if err != nil {
		ruleResponse.DiscoveryBase.Status = "error"
		ruleResponse.DiscoveryBase.Error = fmt.Sprintf("failure getting rules: %s", err.Error())
		ruleResponse.DiscoveryBase.ErrorType = apiv1.ErrServer
		return ruleResponse
	}

	// Group rules together by Namespace and Rule Group. Rules are also grouped by Org ID,
	// but in this API all rules belong to the same organization.
	groupedRules := make(map[ngmodels.AlertRuleGroupKey][]*ngmodels.AlertRule)
	for _, rule := range ruleList {
		groupKey := rule.GetGroupKey()
		ruleGroup := groupedRules[groupKey]
		ruleGroup = append(ruleGroup, rule)
		groupedRules[groupKey] = ruleGroup
	}
	// Sort the rules in each rule group by index. We do this at the end instead of
	// after each append to avoid having to sort each group multiple times.
	for _, groupRules := range groupedRules {
		ngmodels.AlertRulesBy(ngmodels.AlertRulesByIndex).Sort(groupRules)
	}

	rulesTotals := make(map[string]int64, len(groupedRules))
	for groupKey, rules := range groupedRules {
		folder, ok := opts.Namespaces[groupKey.NamespaceUID]
		if !ok {
			log.Warn("Query returned rules that belong to folder the user does not have access to. All rules that belong to that namespace will not be added to the response", "folder_uid", groupKey.NamespaceUID)
			continue
		}
		ok, err := opts.AuthorizeRuleGroup(rules)
		if err != nil {
			ruleResponse.DiscoveryBase.Status = "error"
			ruleResponse.DiscoveryBase.Error = fmt.Sprintf("cannot authorize access to rule group: %s", err.Error())
			ruleResponse.DiscoveryBase.ErrorType = apiv1.ErrServer
			return ruleResponse
		}
		if !ok {
			continue
		}
		ruleGroup, totals := toRuleGroup(log, manager, groupKey, folder, rules, limitAlertsPerRule, withStatesFast, matchers, labelOptions)
		ruleGroup.Totals = totals
		for k, v := range totals {
			rulesTotals[k] += v
		}

		if len(withStates) > 0 {
			// Filtering is weird but firing, pending, and normal filters also need to be
			// applied to the rule. Others such as nodata and error should have no effect.
			// This is to match the current behavior in the UI.
			filteredRules := make([]apimodels.AlertingRule, 0, len(ruleGroup.Rules))
			for _, rule := range ruleGroup.Rules {
				var state *eval.State
				switch rule.State {
				case "normal", "inactive":
					state = util.Pointer(eval.Normal)
				case "alerting", "firing":
					state = util.Pointer(eval.Alerting)
				case "pending":
					state = util.Pointer(eval.Pending)
				}
				if state != nil {
					if _, ok := withStatesFast[*state]; ok {
						filteredRules = append(filteredRules, rule)
					}
				}
			}
			ruleGroup.Rules = filteredRules
		}

		if limitRulesPerGroup > -1 && int64(len(ruleGroup.Rules)) > limitRulesPerGroup {
			ruleGroup.Rules = ruleGroup.Rules[0:limitRulesPerGroup]
		}

		ruleResponse.Data.RuleGroups = append(ruleResponse.Data.RuleGroups, *ruleGroup)
	}

	ruleResponse.Data.Totals = rulesTotals

	// Sort Rule Groups before checking limits
	apimodels.RuleGroupsBy(apimodels.RuleGroupsByFileAndName).Sort(ruleResponse.Data.RuleGroups)
	if limitGroups > -1 && int64(len(ruleResponse.Data.RuleGroups)) >= limitGroups {
		ruleResponse.Data.RuleGroups = ruleResponse.Data.RuleGroups[0:limitGroups]
	}

	return ruleResponse
}

// This is the same as matchers.Matches but avoids the need to create a LabelSet
func matchersMatch(matchers []*labels.Matcher, labels map[string]string) bool {
	for _, m := range matchers {
		if !m.Matches(labels[m.Name]) {
			return false
		}
	}
	return true
}

func toRuleGroup(log log.Logger, manager state.AlertInstanceManager, groupKey ngmodels.AlertRuleGroupKey, folderFullPath string, rules []*ngmodels.AlertRule, limitAlerts int64, withStates map[eval.State]struct{}, matchers labels.Matchers, labelOptions []ngmodels.LabelOption) (*apimodels.RuleGroup, map[string]int64) {
	newGroup := &apimodels.RuleGroup{
		Name: groupKey.RuleGroup,
		// file is what Prometheus uses for provisioning, we replace it with namespace which is the folder in Grafana.
		File: folderFullPath,
	}

	rulesTotals := make(map[string]int64, len(rules))

	ngmodels.RulesGroup(rules).SortByGroupIndex()
	for _, rule := range rules {
		alertingRule := apimodels.AlertingRule{
			State:       "inactive",
			Name:        rule.Title,
			Query:       ruleToQuery(log, rule),
			Duration:    rule.For.Seconds(),
			Annotations: rule.Annotations,
		}

		newRule := apimodels.Rule{
			Name:           rule.Title,
			Labels:         rule.GetLabels(labelOptions...),
			Health:         "ok",
			Type:           apiv1.RuleTypeAlerting,
			LastEvaluation: time.Time{},
		}

		states := manager.GetStatesForRuleUID(rule.OrgID, rule.UID)
		totals := make(map[string]int64)
		totalsFiltered := make(map[string]int64)
		for _, alertState := range states {
			activeAt := alertState.StartsAt
			valString := ""
			if alertState.State == eval.Alerting || alertState.State == eval.Pending {
				valString = formatValues(alertState)
			}
			stateKey := strings.ToLower(alertState.State.String())
			totals[stateKey] += 1
			// Do not add error twice when execution error state is Error
			if alertState.Error != nil && rule.ExecErrState != ngmodels.ErrorErrState {
				totals["error"] += 1
			}
			alert := apimodels.Alert{
				Labels:      alertState.GetLabels(labelOptions...),
				Annotations: alertState.Annotations,

				// TODO: or should we make this two fields? Using one field lets the
				// frontend use the same logic for parsing text on annotations and this.
				State:    state.FormatStateAndReason(alertState.State, alertState.StateReason),
				ActiveAt: &activeAt,
				Value:    valString,
			}

			if alertState.LastEvaluationTime.After(newRule.LastEvaluation) {
				newRule.LastEvaluation = alertState.LastEvaluationTime
			}

			newRule.EvaluationTime = alertState.EvaluationDuration.Seconds()

			switch alertState.State {
			case eval.Normal:
			case eval.Pending:
				if alertingRule.State == "inactive" {
					alertingRule.State = "pending"
				}
			case eval.Alerting:
				if alertingRule.ActiveAt == nil || alertingRule.ActiveAt.After(activeAt) {
					alertingRule.ActiveAt = &activeAt
				}
				alertingRule.State = "firing"
			case eval.Error:
				newRule.Health = "error"
			case eval.NoData:
				newRule.Health = "nodata"
			}

			if alertState.Error != nil {
				newRule.LastError = alertState.Error.Error()
				newRule.Health = "error"
			}

			if len(withStates) > 0 {
				if _, ok := withStates[alertState.State]; !ok {
					continue
				}
			}

			if !matchersMatch(matchers, alertState.Labels) {
				continue
			}

			totalsFiltered[stateKey] += 1
			// Do not add error twice when execution error state is Error
			if alertState.Error != nil && rule.ExecErrState != ngmodels.ErrorErrState {
				totalsFiltered["error"] += 1
			}

			alertingRule.Alerts = append(alertingRule.Alerts, alert)
		}

		if alertingRule.State != "" {
			rulesTotals[alertingRule.State] += 1
		}

		if newRule.Health == "error" || newRule.Health == "nodata" {
			rulesTotals[newRule.Health] += 1
		}

		alertsBy := apimodels.AlertsBy(apimodels.AlertsByImportance)

		if limitAlerts > -1 && int64(len(alertingRule.Alerts)) > limitAlerts {
			alertingRule.Alerts = alertsBy.TopK(alertingRule.Alerts, int(limitAlerts))
		} else {
			// If there is no effective limit, then just sort the alerts.
			// For large numbers of alerts, this can be faster.
			alertsBy.Sort(alertingRule.Alerts)
		}

		alertingRule.Rule = newRule
		alertingRule.Totals = totals
		alertingRule.TotalsFiltered = totalsFiltered
		newGroup.Rules = append(newGroup.Rules, alertingRule)
		newGroup.Interval = float64(rule.IntervalSeconds)
		// TODO yuri. Change that when scheduler will process alerts in groups
		newGroup.EvaluationTime = newRule.EvaluationTime
		newGroup.LastEvaluation = newRule.LastEvaluation
	}

	return newGroup, rulesTotals
}

// ruleToQuery attempts to extract the datasource queries from the alert query model.
// Returns the whole JSON model as a string if it fails to extract a minimum of 1 query.
func ruleToQuery(logger log.Logger, rule *ngmodels.AlertRule) string {
	var queryErr error
	var queries []string

	for _, q := range rule.Data {
		q, err := q.GetQuery()
		if err != nil {
			// If we can't find the query simply omit it, and try the rest.
			// Even single query alerts would have 2 `AlertQuery`, one for the query and one for the condition.
			if errors.Is(err, ngmodels.ErrNoQuery) {
				continue
			}

			// For any other type of error, it is unexpected abort and return the whole JSON.
			logger.Debug("Failed to parse a query", "error", err)
			queryErr = err
			break
		}

		queries = append(queries, q)
	}

	// If we were able to extract at least one query without failure use it.
	if queryErr == nil && len(queries) > 0 {
		return strings.Join(queries, " | ")
	}

	return encodedQueriesOrError(rule.Data)
}

// encodedQueriesOrError tries to encode rule query data into JSON if it fails returns the encoding error as a string.
func encodedQueriesOrError(rules []ngmodels.AlertQuery) string {
	encodedQueries, err := json.Marshal(rules)
	if err == nil {
		return string(encodedQueries)
	}

	return err.Error()
}<|MERGE_RESOLUTION|>--- conflicted
+++ resolved
@@ -303,12 +303,8 @@
 		DashboardUID:  dashboardUID,
 		PanelID:       panelID,
 	}
-<<<<<<< HEAD
-	// XXXX
-	ruleList, err := srv.store.ListAlertRules(c.Req.Context(), &alertRuleQuery)
-=======
+	// XXX
 	ruleList, err := store.ListAlertRules(opts.Ctx, &alertRuleQuery)
->>>>>>> 7077a585
 	if err != nil {
 		ruleResponse.DiscoveryBase.Status = "error"
 		ruleResponse.DiscoveryBase.Error = fmt.Sprintf("failure getting rules: %s", err.Error())
