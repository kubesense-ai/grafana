package api

import (
	"encoding/json"
	"errors"
	"fmt"
	"net/http"
	"sort"
	"strconv"
	"strings"
	"time"

	apiv1 "github.com/prometheus/client_golang/api/prometheus/v1"

	"github.com/grafana/grafana/pkg/api/response"
	"github.com/grafana/grafana/pkg/infra/log"
	"github.com/grafana/grafana/pkg/services/accesscontrol"
	contextmodel "github.com/grafana/grafana/pkg/services/contexthandler/model"
	"github.com/grafana/grafana/pkg/services/folder"
	apimodels "github.com/grafana/grafana/pkg/services/ngalert/api/tooling/definitions"
	"github.com/grafana/grafana/pkg/services/ngalert/eval"
	ngmodels "github.com/grafana/grafana/pkg/services/ngalert/models"
	"github.com/grafana/grafana/pkg/services/ngalert/state"
)

type PrometheusSrv struct {
	log     log.Logger
	manager state.AlertInstanceManager
	store   RuleStore
	ac      accesscontrol.AccessControl
}

const queryIncludeInternalLabels = "includeInternalLabels"

func (srv PrometheusSrv) RouteGetAlertStatuses(c *contextmodel.ReqContext) response.Response {
	alertResponse := apimodels.AlertResponse{
		DiscoveryBase: apimodels.DiscoveryBase{
			Status: "success",
		},
		Data: apimodels.AlertDiscovery{
			Alerts: []*apimodels.Alert{},
		},
	}

	var labelOptions []ngmodels.LabelOption
	if !c.QueryBoolWithDefault(queryIncludeInternalLabels, false) {
		labelOptions = append(labelOptions, ngmodels.WithoutInternalLabels())
	}

	for _, alertState := range srv.manager.GetAll(c.OrgID) {
		startsAt := alertState.StartsAt
		valString := ""

		if alertState.State == eval.Alerting || alertState.State == eval.Pending {
			valString = formatValues(alertState)
		}

		alertResponse.Data.Alerts = append(alertResponse.Data.Alerts, &apimodels.Alert{
			Labels:      alertState.GetLabels(labelOptions...),
			Annotations: alertState.Annotations,

			// TODO: or should we make this two fields? Using one field lets the
			// frontend use the same logic for parsing text on annotations and this.
			State:    state.FormatStateAndReason(alertState.State, alertState.StateReason),
			ActiveAt: &startsAt,
			Value:    valString,
		})
	}

	return response.JSON(http.StatusOK, alertResponse)
}

func formatValues(alertState *state.State) string {
	var fv string
	values := alertState.GetLastEvaluationValuesForCondition()

	switch len(values) {
	case 0:
		fv = alertState.LastEvaluationString
	case 1:
		for _, v := range values {
			fv = strconv.FormatFloat(v, 'e', -1, 64)
			break
		}

	default:
		vs := make([]string, 0, len(values))

		for k, v := range values {
			vs = append(vs, fmt.Sprintf("%s: %s", k, strconv.FormatFloat(v, 'e', -1, 64)))
		}

		// Ensure we have a consistent natural ordering after formatting e.g. A0, A1, A10, A11, A3, etc.
		sort.Strings(vs)
		fv = strings.Join(vs, ", ")
	}

	return fv
}

func getPanelIDFromRequest(r *http.Request) (int64, error) {
	if s := strings.TrimSpace(r.URL.Query().Get("panel_id")); s != "" {
		return strconv.ParseInt(s, 10, 64)
	}
	return 0, nil
}

func (srv PrometheusSrv) RouteGetRuleStatuses(c *contextmodel.ReqContext) response.Response {
	dashboardUID := c.Query("dashboard_uid")
	panelID, err := getPanelIDFromRequest(c.Req)
	if err != nil {
		return ErrResp(http.StatusBadRequest, err, "invalid panel_id")
	}
	if dashboardUID == "" && panelID != 0 {
		return ErrResp(http.StatusBadRequest, errors.New("panel_id must be set with dashboard_uid"), "")
	}

	limitGroups := c.QueryInt64WithDefault("limit", -1)
	limitRulesPerGroup := c.QueryInt64WithDefault("limit_rules", -1)
	limitAlertsPerRule := c.QueryInt64WithDefault("limit_alerts", -1)

	ruleResponse := apimodels.RuleResponse{
		DiscoveryBase: apimodels.DiscoveryBase{
			Status: "success",
		},
		Data: apimodels.RuleDiscovery{
			RuleGroups: []apimodels.RuleGroup{},
		},
	}

	var labelOptions []ngmodels.LabelOption
	if !c.QueryBoolWithDefault(queryIncludeInternalLabels, false) {
		labelOptions = append(labelOptions, ngmodels.WithoutInternalLabels())
	}

	namespaceMap, err := srv.store.GetUserVisibleNamespaces(c.Req.Context(), c.OrgID, c.SignedInUser)
	if err != nil {
		return ErrResp(http.StatusInternalServerError, err, "failed to get namespaces visible to the user")
	}

	if len(namespaceMap) == 0 {
		srv.log.Debug("user does not have access to any namespaces")
		return response.JSON(http.StatusOK, ruleResponse)
	}

	namespaceUIDs := make([]string, len(namespaceMap))
	for k := range namespaceMap {
		namespaceUIDs = append(namespaceUIDs, k)
	}

	alertRuleQuery := ngmodels.ListAlertRulesQuery{
		OrgID:         c.SignedInUser.OrgID,
		NamespaceUIDs: namespaceUIDs,
		DashboardUID:  dashboardUID,
		PanelID:       panelID,
	}
	ruleList, err := srv.store.ListAlertRules(c.Req.Context(), &alertRuleQuery)
	if err != nil {
		ruleResponse.DiscoveryBase.Status = "error"
		ruleResponse.DiscoveryBase.Error = fmt.Sprintf("failure getting rules: %s", err.Error())
		ruleResponse.DiscoveryBase.ErrorType = apiv1.ErrServer
		return response.JSON(http.StatusInternalServerError, ruleResponse)
	}
	hasAccess := func(evaluator accesscontrol.Evaluator) bool {
		return accesscontrol.HasAccess(srv.ac, c)(accesscontrol.ReqViewer, evaluator)
	}

	// Group rules together by Namespace and Rule Group. Rules are also grouped by Org ID,
	// but in this API all rules belong to the same organization.
	groupedRules := make(map[ngmodels.AlertRuleGroupKey][]*ngmodels.AlertRule)
	for _, rule := range ruleList {
		groupKey := rule.GetGroupKey()
		ruleGroup := groupedRules[groupKey]
		ruleGroup = append(ruleGroup, rule)
		groupedRules[groupKey] = ruleGroup
	}
	// Sort the rules in each rule group by index. We do this at the end instead of
	// after each append to avoid having to sort each group multiple times.
	for _, groupRules := range groupedRules {
		ngmodels.AlertRulesBy(ngmodels.AlertRulesByIndex).Sort(groupRules)
	}

	rulesTotals := make(map[string]int64, len(groupedRules))
	for groupKey, rules := range groupedRules {
		folder := namespaceMap[groupKey.NamespaceUID]
		if folder == nil {
			srv.log.Warn("query returned rules that belong to folder the user does not have access to. All rules that belong to that namespace will not be added to the response", "folder_uid", groupKey.NamespaceUID)
			continue
		}
		if !authorizeAccessToRuleGroup(rules, hasAccess) {
			continue
		}
		ruleGroup, totals := srv.toRuleGroup(groupKey, folder, rules, limitAlertsPerRule, labelOptions)
		if limitRulesPerGroup > -1 && int64(len(rules)) > limitRulesPerGroup {
			ruleGroup.Rules = ruleGroup.Rules[0:limitRulesPerGroup]
		}
		ruleGroup.Totals = totals
		for k, v := range totals {
			rulesTotals[k] += v
		}
		ruleResponse.Data.RuleGroups = append(ruleResponse.Data.RuleGroups, *ruleGroup)
	}

	ruleResponse.Data.Totals = rulesTotals

	// Sort Rule Groups before checking limits
	apimodels.RuleGroupsBy(apimodels.RuleGroupsByFileAndName).Sort(ruleResponse.Data.RuleGroups)
	if limitGroups > -1 && int64(len(ruleResponse.Data.RuleGroups)) >= limitGroups {
		ruleResponse.Data.RuleGroups = ruleResponse.Data.RuleGroups[0:limitGroups]
	}

	return response.JSON(http.StatusOK, ruleResponse)
}

func (srv PrometheusSrv) toRuleGroup(groupKey ngmodels.AlertRuleGroupKey, folder *folder.Folder, rules []*ngmodels.AlertRule, limitAlerts int64, labelOptions []ngmodels.LabelOption) (*apimodels.RuleGroup, map[string]int64) {
	newGroup := &apimodels.RuleGroup{
		Name: groupKey.RuleGroup,
		// file is what Prometheus uses for provisioning, we replace it with namespace which is the folder in Grafana.
		File: folder.Title,
	}

	rulesTotals := make(map[string]int64, len(rules))

	ngmodels.RulesGroup(rules).SortByGroupIndex()
	for _, rule := range rules {
		alertingRule := apimodels.AlertingRule{
			State:       "inactive",
			Name:        rule.Title,
			Query:       ruleToQuery(srv.log, rule),
			Duration:    rule.For.Seconds(),
			Annotations: rule.Annotations,
		}

		newRule := apimodels.Rule{
			Name:           rule.Title,
			Labels:         rule.GetLabels(labelOptions...),
			Health:         "ok",
			Type:           apiv1.RuleTypeAlerting,
			LastEvaluation: time.Time{},
		}

		states := srv.manager.GetStatesForRuleUID(rule.OrgID, rule.UID)
		totals := make(map[string]int64)
		for _, alertState := range states {
			activeAt := alertState.StartsAt
			valString := ""
			if alertState.State == eval.Alerting || alertState.State == eval.Pending {
				valString = formatValues(alertState)
			}
			totals[strings.ToLower(alertState.State.String())] += 1
<<<<<<< HEAD
			if alertState.Error != nil {
=======
			// Do not add error twice when execution error state is Error
			if alertState.Error != nil && rule.ExecErrState != ngmodels.ErrorErrState {
>>>>>>> ee9b734c
				totals["error"] += 1
			}
			alert := apimodels.Alert{
				Labels:      alertState.GetLabels(labelOptions...),
				Annotations: alertState.Annotations,

				// TODO: or should we make this two fields? Using one field lets the
				// frontend use the same logic for parsing text on annotations and this.
				State:    state.FormatStateAndReason(alertState.State, alertState.StateReason),
				ActiveAt: &activeAt,
				Value:    valString,
			}

			if alertState.LastEvaluationTime.After(newRule.LastEvaluation) {
				newRule.LastEvaluation = alertState.LastEvaluationTime
			}

			newRule.EvaluationTime = alertState.EvaluationDuration.Seconds()

			switch alertState.State {
			case eval.Normal:
			case eval.Pending:
				if alertingRule.State == "inactive" {
					alertingRule.State = "pending"
				}
			case eval.Alerting:
				if alertingRule.ActiveAt == nil || alertingRule.ActiveAt.After(activeAt) {
					alertingRule.ActiveAt = &activeAt
				}
				alertingRule.State = "firing"
			case eval.Error:
				newRule.Health = "error"
			case eval.NoData:
				newRule.Health = "nodata"
			}

			if alertState.Error != nil {
				newRule.LastError = alertState.Error.Error()
				newRule.Health = "error"
			}

			alertingRule.Alerts = append(alertingRule.Alerts, alert)
		}

		if alertingRule.State != "" {
			rulesTotals[alertingRule.State] += 1
		}

		if newRule.Health == "error" || newRule.Health == "nodata" {
			rulesTotals[newRule.Health] += 1
		}

		apimodels.AlertsBy(apimodels.AlertsByImportance).Sort(alertingRule.Alerts)

		if limitAlerts > -1 && int64(len(alertingRule.Alerts)) > limitAlerts {
			alertingRule.Alerts = alertingRule.Alerts[0:limitAlerts]
		}

		alertingRule.Rule = newRule
		alertingRule.Totals = totals
		newGroup.Rules = append(newGroup.Rules, alertingRule)
		newGroup.Interval = float64(rule.IntervalSeconds)
		// TODO yuri. Change that when scheduler will process alerts in groups
		newGroup.EvaluationTime = newRule.EvaluationTime
		newGroup.LastEvaluation = newRule.LastEvaluation
	}

	return newGroup, rulesTotals
}

// ruleToQuery attempts to extract the datasource queries from the alert query model.
// Returns the whole JSON model as a string if it fails to extract a minimum of 1 query.
func ruleToQuery(logger log.Logger, rule *ngmodels.AlertRule) string {
	var queryErr error
	var queries []string

	for _, q := range rule.Data {
		q, err := q.GetQuery()
		if err != nil {
			// If we can't find the query simply omit it, and try the rest.
			// Even single query alerts would have 2 `AlertQuery`, one for the query and one for the condition.
			if errors.Is(err, ngmodels.ErrNoQuery) {
				continue
			}

			// For any other type of error, it is unexpected abort and return the whole JSON.
			logger.Debug("failed to parse a query", "error", err)
			queryErr = err
			break
		}

		queries = append(queries, q)
	}

	// If we were able to extract at least one query without failure use it.
	if queryErr == nil && len(queries) > 0 {
		return strings.Join(queries, " | ")
	}

	return encodedQueriesOrError(rule.Data)
}

// encodedQueriesOrError tries to encode rule query data into JSON if it fails returns the encoding error as a string.
func encodedQueriesOrError(rules []ngmodels.AlertQuery) string {
	encodedQueries, err := json.Marshal(rules)
	if err == nil {
		return string(encodedQueries)
	}

	return err.Error()
}<|MERGE_RESOLUTION|>--- conflicted
+++ resolved
@@ -248,12 +248,8 @@
 				valString = formatValues(alertState)
 			}
 			totals[strings.ToLower(alertState.State.String())] += 1
-<<<<<<< HEAD
-			if alertState.Error != nil {
-=======
 			// Do not add error twice when execution error state is Error
 			if alertState.Error != nil && rule.ExecErrState != ngmodels.ErrorErrState {
->>>>>>> ee9b734c
 				totals["error"] += 1
 			}
 			alert := apimodels.Alert{
