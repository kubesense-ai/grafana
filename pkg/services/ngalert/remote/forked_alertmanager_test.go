--- conflicted
+++ resolved
@@ -375,7 +375,6 @@
 	ctx := context.Background()
 	expErr := errors.New("test error")
 
-<<<<<<< HEAD
 	t.Run("ApplyConfig", func(tt *testing.T) {
 		{
 			hash := "test"
@@ -449,7 +448,8 @@
 			// The config hash should not be updated.
 			require.Equal(tt, forked.currentConfigHash, "")
 		}
-=======
+	})
+
 	t.Run("SaveAndApplyConfig", func(tt *testing.T) {
 		// SaveAndApplyConfig should first be called on the internal Alertmanager
 		// and then on the remote one.
@@ -467,7 +467,6 @@
 		internal.EXPECT().SaveAndApplyConfig(ctx, mock.Anything).Return(nil).Once()
 		remote.EXPECT().SaveAndApplyConfig(ctx, mock.Anything).Return(expErr).Once()
 		require.ErrorIs(tt, expErr, forked.SaveAndApplyConfig(ctx, &apimodels.PostableUserConfig{}))
->>>>>>> 758fbb54
 	})
 
 	t.Run("GetStatus", func(tt *testing.T) {
