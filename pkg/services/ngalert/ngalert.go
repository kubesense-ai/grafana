package ngalert

import (
	"context"
	"time"

	"github.com/benbjohnson/clock"
	"github.com/grafana/grafana/pkg/api/routing"
	"github.com/grafana/grafana/pkg/infra/kvstore"
	"github.com/grafana/grafana/pkg/infra/log"
	"github.com/grafana/grafana/pkg/services/datasourceproxy"
	"github.com/grafana/grafana/pkg/services/datasources"
	"github.com/grafana/grafana/pkg/services/encryption"
	"github.com/grafana/grafana/pkg/services/ngalert/api"
	"github.com/grafana/grafana/pkg/services/ngalert/eval"
	"github.com/grafana/grafana/pkg/services/ngalert/metrics"
	"github.com/grafana/grafana/pkg/services/ngalert/notifier"
	"github.com/grafana/grafana/pkg/services/ngalert/schedule"
	"github.com/grafana/grafana/pkg/services/ngalert/state"
	"github.com/grafana/grafana/pkg/services/ngalert/store"
	"github.com/grafana/grafana/pkg/services/quota"
	"github.com/grafana/grafana/pkg/services/sqlstore"
	"github.com/grafana/grafana/pkg/setting"
	"github.com/grafana/grafana/pkg/tsdb"
	"golang.org/x/sync/errgroup"
)

const (
	maxAttempts int64 = 3
	// scheduler interval
	// changing this value is discouraged
	// because this could cause existing alert definition
	// with intervals that are not exactly divided by this number
	// not to be evaluated
	defaultBaseIntervalSeconds = 10
	// default alert definition interval
	defaultIntervalSeconds int64 = 6 * defaultBaseIntervalSeconds
)

func ProvideService(cfg *setting.Cfg, dataSourceCache datasources.CacheService, routeRegister routing.RouteRegister,
	sqlStore *sqlstore.SQLStore, kvStore kvstore.KVStore, dataService *tsdb.Service, dataProxy *datasourceproxy.DataSourceProxyService,
	quotaService *quota.QuotaService, encryptionService encryption.Service, m *metrics.NGAlert) (*AlertNG, error) {
	ng := &AlertNG{
		Cfg:               cfg,
		DataSourceCache:   dataSourceCache,
		RouteRegister:     routeRegister,
		SQLStore:          sqlStore,
		KVStore:           kvStore,
		DataService:       dataService,
		DataProxy:         dataProxy,
		QuotaService:      quotaService,
		EncryptionService: encryptionService,
		Metrics:           m,
		Log:               log.New("ngalert"),
	}

	if ng.IsDisabled() {
		return ng, nil
	}

	if err := ng.init(); err != nil {
		return nil, err
	}

	return ng, nil
}

// AlertNG is the service for evaluating the condition of an alert definition.
type AlertNG struct {
	Cfg               *setting.Cfg
	DataSourceCache   datasources.CacheService
	RouteRegister     routing.RouteRegister
	SQLStore          *sqlstore.SQLStore
	KVStore           kvstore.KVStore
	DataService       *tsdb.Service
	DataProxy         *datasourceproxy.DataSourceProxyService
	QuotaService      *quota.QuotaService
	EncryptionService encryption.Service
	Metrics           *metrics.NGAlert
	Log               log.Logger
	schedule          schedule.ScheduleService
	stateManager      *state.Manager

	// Alerting notification services
	MultiOrgAlertmanager *notifier.MultiOrgAlertmanager
}

func (ng *AlertNG) init() error {
	var err error

	baseInterval := ng.Cfg.AlertingBaseInterval
	if baseInterval <= 0 {
		baseInterval = defaultBaseIntervalSeconds
	}
	baseInterval *= time.Second

	store := &store.DBstore{
		BaseInterval:           baseInterval,
		DefaultIntervalSeconds: defaultIntervalSeconds,
		SQLStore:               ng.SQLStore,
		Logger:                 ng.Log,
	}

<<<<<<< HEAD
	decryptFn := ng.EncryptionService.GetDecryptedValue
	ng.MultiOrgAlertmanager = notifier.NewMultiOrgAlertmanager(ng.Cfg, store, store, ng.KVStore, decryptFn, ng.Metrics.GetMultiOrgAlertmanagerMetrics())
=======
	multiOrgMetrics := ng.Metrics.GetMultiOrgAlertmanagerMetrics()
	ng.MultiOrgAlertmanager, err = notifier.NewMultiOrgAlertmanager(ng.Cfg, store, store, ng.KVStore, multiOrgMetrics, log.New("ngalert.multiorg.alertmanager"))
	if err != nil {
		return err
	}
>>>>>>> eefb5fe4

	// Let's make sure we're able to complete an initial sync of Alertmanagers before we start the alerting components.
	if err := ng.MultiOrgAlertmanager.LoadAndSyncAlertmanagersForOrgs(context.Background()); err != nil {
		return err
	}

	schedCfg := schedule.SchedulerCfg{
		C:                       clock.New(),
		BaseInterval:            baseInterval,
		Logger:                  log.New("ngalert.scheduler"),
		MaxAttempts:             maxAttempts,
		Evaluator:               eval.Evaluator{Cfg: ng.Cfg, Log: ng.Log},
		InstanceStore:           store,
		RuleStore:               store,
		AdminConfigStore:        store,
		OrgStore:                store,
		MultiOrgNotifier:        ng.MultiOrgAlertmanager,
		Metrics:                 ng.Metrics.GetSchedulerMetrics(),
		AdminConfigPollInterval: ng.Cfg.AdminConfigPollInterval,
	}
	stateManager := state.NewManager(ng.Log, ng.Metrics.GetStateMetrics(), store, store)
	schedule := schedule.NewScheduler(schedCfg, ng.DataService, ng.Cfg.AppURL, stateManager)

	ng.stateManager = stateManager
	ng.schedule = schedule

	api := api.API{
		Cfg:                  ng.Cfg,
		DatasourceCache:      ng.DataSourceCache,
		RouteRegister:        ng.RouteRegister,
		DataService:          ng.DataService,
		Schedule:             ng.schedule,
		DataProxy:            ng.DataProxy,
		QuotaService:         ng.QuotaService,
		EncryptionService:    ng.EncryptionService,
		InstanceStore:        store,
		RuleStore:            store,
		AlertingStore:        store,
		AdminConfigStore:     store,
		MultiOrgAlertmanager: ng.MultiOrgAlertmanager,
		StateManager:         ng.stateManager,
	}
	api.RegisterAPIEndpoints(ng.Metrics.GetAPIMetrics())

	return nil
}

// Run starts the scheduler and Alertmanager.
func (ng *AlertNG) Run(ctx context.Context) error {
	ng.Log.Debug("ngalert starting")
	ng.stateManager.Warm()

	children, subCtx := errgroup.WithContext(ctx)
	children.Go(func() error {
		return ng.schedule.Run(subCtx)
	})
	children.Go(func() error {
		return ng.MultiOrgAlertmanager.Run(subCtx)
	})
	return children.Wait()
}

// IsDisabled returns true if the alerting service is disable for this instance.
func (ng *AlertNG) IsDisabled() bool {
	if ng.Cfg == nil {
		return true
	}
	return !ng.Cfg.IsNgAlertEnabled()
}<|MERGE_RESOLUTION|>--- conflicted
+++ resolved
@@ -101,16 +101,12 @@
 		Logger:                 ng.Log,
 	}
 
-<<<<<<< HEAD
 	decryptFn := ng.EncryptionService.GetDecryptedValue
-	ng.MultiOrgAlertmanager = notifier.NewMultiOrgAlertmanager(ng.Cfg, store, store, ng.KVStore, decryptFn, ng.Metrics.GetMultiOrgAlertmanagerMetrics())
-=======
 	multiOrgMetrics := ng.Metrics.GetMultiOrgAlertmanagerMetrics()
-	ng.MultiOrgAlertmanager, err = notifier.NewMultiOrgAlertmanager(ng.Cfg, store, store, ng.KVStore, multiOrgMetrics, log.New("ngalert.multiorg.alertmanager"))
+	ng.MultiOrgAlertmanager, err = notifier.NewMultiOrgAlertmanager(ng.Cfg, store, store, ng.KVStore, decryptFn, multiOrgMetrics, log.New("ngalert.multiorg.alertmanager"))
 	if err != nil {
 		return err
 	}
->>>>>>> eefb5fe4
 
 	// Let's make sure we're able to complete an initial sync of Alertmanagers before we start the alerting components.
 	if err := ng.MultiOrgAlertmanager.LoadAndSyncAlertmanagersForOrgs(context.Background()); err != nil {
