--- conflicted
+++ resolved
@@ -244,29 +244,11 @@
 	}
 }
 
-<<<<<<< HEAD
-func resultNoData(state *State, rule *models.AlertRule, result eval.Result, _ log.Logger) {
-	startsAt := state.StartsAt
-	if startsAt.IsZero() {
-		startsAt = result.EvaluatedAt
-	}
-	endsAt := nextEndsTime(rule.IntervalSeconds, result.EvaluatedAt)
-	err := result.Error
-
-	switch rule.NoDataState {
-	case models.Alerting:
-		state.SetAlerting(models.StateReasonNoData, startsAt, endsAt, err)
-	case models.NoData:
-		state.SetNoData(startsAt, endsAt, err)
-	case models.OK:
-		state.SetNormal(models.StateReasonNoData, startsAt, endsAt, err)
-=======
 func resultNoData(state *State, rule *models.AlertRule, result eval.Result, logger log.Logger) {
 	switch rule.NoDataState {
 	case models.Alerting:
 		logger.Debug("Execution no data state is Alerting", "handler", "resultAlerting", "previous_handler", "resultNoData")
-		resultAlerting(state, rule, result, logger)
-		state.StateReason = models.NoData.String()
+		resultAlerting(state, rule, result, logger, models.StateReasonNoData)
 	case models.NoData:
 		if state.State == eval.NoData {
 			logger.Debug("Keeping state", "state", state.State)
@@ -274,17 +256,15 @@
 		} else {
 			// This is the first occurrence of no data
 			logger.Debug("Changing state", "previous_state", state.State, "next_state", eval.NoData)
-			state.SetNoData("", result.EvaluatedAt, nextEndsTime(rule.IntervalSeconds, result.EvaluatedAt))
+			state.SetNoData(result.EvaluatedAt, nextEndsTime(rule.IntervalSeconds, result.EvaluatedAt), nil)
 		}
 	case models.OK:
 		logger.Debug("Execution no data state is Normal", "handler", "resultNormal", "previous_handler", "resultNoData")
-		resultNormal(state, rule, result, logger)
-		state.StateReason = models.NoData.String()
+		resultNormal(state, rule, result, logger, models.StateReasonNoData)
 	default:
 		err := fmt.Errorf("unsupported no data state: %s", rule.NoDataState)
-		state.SetError(err, state.StartsAt, nextEndsTime(rule.IntervalSeconds, result.EvaluatedAt))
+		state.SetError(state.StartsAt, nextEndsTime(rule.IntervalSeconds, result.EvaluatedAt), err)
 		state.Annotations["Error"] = err.Error()
->>>>>>> a2634495
 	}
 }
 
