package notifier

import (
	"context"
	"encoding/json"
	"fmt"

	apimodels "github.com/grafana/grafana/pkg/services/ngalert/api/tooling/definitions"
)

// TODO: We no longer do apimodels at this layer, move it to the API.
func (am *alertmanager) GetStatus(_ context.Context) (apimodels.GettableStatus, error) {
	config := &apimodels.PostableUserConfig{}
	status := am.Base.GetStatus() // TODO: This should return a GettableStatus, for now it returns PostableUserConfig.
	if status == nil {
		return *apimodels.NewGettableStatus(&config.AlertmanagerConfig), nil
	}

	if err := json.Unmarshal(status, config); err != nil {
<<<<<<< HEAD
		am.logger.Error("Unable to unmarshal alertmanager config", "err", err)
=======
		return apimodels.GettableStatus{}, fmt.Errorf("unable to unmarshal alertmanager config: %w", err)
>>>>>>> 601485c7
	}

	return *apimodels.NewGettableStatus(&config.AlertmanagerConfig), nil
}<|MERGE_RESOLUTION|>--- conflicted
+++ resolved
@@ -17,11 +17,7 @@
 	}
 
 	if err := json.Unmarshal(status, config); err != nil {
-<<<<<<< HEAD
-		am.logger.Error("Unable to unmarshal alertmanager config", "err", err)
-=======
 		return apimodels.GettableStatus{}, fmt.Errorf("unable to unmarshal alertmanager config: %w", err)
->>>>>>> 601485c7
 	}
 
 	return *apimodels.NewGettableStatus(&config.AlertmanagerConfig), nil
