--- conflicted
+++ resolved
@@ -5,34 +5,24 @@
 	"testing"
 	"time"
 
-	"github.com/grafana/grafana/pkg/services/secrets"
-
 	"github.com/grafana/grafana/pkg/bus"
 	"github.com/grafana/grafana/pkg/models"
+	"github.com/grafana/grafana/pkg/services/secrets"
 	"github.com/stretchr/testify/require"
 )
 
 func TestService_DecryptedValuesCache(t *testing.T) {
 	t.Run("When plugin settings hasn't been updated, encrypted JSON should be fetched from cache", func(t *testing.T) {
-<<<<<<< HEAD
+		ctx := context.Background()
+
 		secretsService := secrets.SetupTestService(t)
 		psService := ProvideService(bus.New(), nil, secretsService)
 
-		encryptedJsonData, err := secretsService.EncryptJsonData(map[string]string{
-			"password": "password",
-		}, secrets.WithoutScope())
-=======
-		ctx := context.Background()
-
-		encryptionService := ossencryption.ProvideService()
-		psService := ProvideService(bus.New(), nil, encryptionService)
-
-		encryptedJsonData, err := encryptionService.EncryptJsonData(
+		encryptedJsonData, err := secretsService.EncryptJsonData(
 			ctx,
 			map[string]string{
 				"password": "password",
-			}, setting.SecretKey)
->>>>>>> 698ed15f
+			}, secrets.WithoutScope())
 		require.NoError(t, err)
 
 		ps := models.PluginSetting{
@@ -46,17 +36,11 @@
 		require.Equal(t, "password", password)
 		require.True(t, ok)
 
-<<<<<<< HEAD
-		encryptedJsonData, err = secretsService.EncryptJsonData(map[string]string{
-			"password": "",
-		}, secrets.WithoutScope())
-=======
-		encryptedJsonData, err = encryptionService.EncryptJsonData(
+		encryptedJsonData, err = secretsService.EncryptJsonData(
 			ctx,
 			map[string]string{
 				"password": "",
-			}, setting.SecretKey)
->>>>>>> 698ed15f
+			}, secrets.WithoutScope())
 		require.NoError(t, err)
 
 		ps.SecureJsonData = encryptedJsonData
@@ -66,25 +50,16 @@
 	})
 
 	t.Run("When plugin settings is updated, encrypted JSON should not be fetched from cache", func(t *testing.T) {
-<<<<<<< HEAD
+		ctx := context.Background()
+
 		secretsService := secrets.SetupTestService(t)
 		psService := ProvideService(bus.New(), nil, secretsService)
 
-		encryptedJsonData, err := secretsService.EncryptJsonData(map[string]string{
-			"password": "password",
-		}, secrets.WithoutScope())
-=======
-		ctx := context.Background()
-
-		encryptionService := ossencryption.ProvideService()
-		psService := ProvideService(bus.New(), nil, encryptionService)
-
-		encryptedJsonData, err := encryptionService.EncryptJsonData(
+		encryptedJsonData, err := secretsService.EncryptJsonData(
 			ctx,
 			map[string]string{
 				"password": "password",
-			}, setting.SecretKey)
->>>>>>> 698ed15f
+			}, secrets.WithoutScope())
 		require.NoError(t, err)
 
 		ps := models.PluginSetting{
@@ -98,17 +73,11 @@
 		require.Equal(t, "password", password)
 		require.True(t, ok)
 
-<<<<<<< HEAD
-		encryptedJsonData, err = secretsService.EncryptJsonData(map[string]string{
-			"password": "",
-		}, secrets.WithoutScope())
-=======
-		encryptedJsonData, err = encryptionService.EncryptJsonData(
+		encryptedJsonData, err = secretsService.EncryptJsonData(
 			ctx,
 			map[string]string{
 				"password": "",
-			}, setting.SecretKey)
->>>>>>> 698ed15f
+			}, secrets.WithoutScope())
 		require.NoError(t, err)
 
 		ps.SecureJsonData = encryptedJsonData
