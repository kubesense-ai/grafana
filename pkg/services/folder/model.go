--- conflicted
+++ resolved
@@ -130,8 +130,8 @@
 // service will select the field with the most specificity, in order: ID, UID,
 // Title.
 type GetFolderQuery struct {
-<<<<<<< HEAD
-	UID       *string
+	UID *string
+	// Deprecated: use FolderUID instead
 	ID        *int64
 	Title     *string
 	OrgID     int64
@@ -139,15 +139,6 @@
 
 	SignedInUser    identity.Requester `json:"-"`
 	IncludeFullpath bool               `json:"-"`
-=======
-	UID *string
-	// Deprecated: use FolderUID instead
-	ID    *int64
-	Title *string
-	OrgID int64
-
-	SignedInUser identity.Requester `json:"-"`
->>>>>>> 2d09bac2
 }
 
 // GetParentsQuery captures the information required by the folder service to
