package teamimpl

import (
	"context"
	"strconv"

	"go.opentelemetry.io/otel/attribute"
	"go.opentelemetry.io/otel/trace"

	"github.com/grafana/grafana/pkg/infra/db"
	"github.com/grafana/grafana/pkg/infra/tracing"
	"github.com/grafana/grafana/pkg/services/team"
	"github.com/grafana/grafana/pkg/setting"

	"github.com/grafana/grafana/pkg/services/accesscontrol/embedserver"

	zclient "github.com/grafana/zanzana/pkg/service/client"
	openfgav1 "github.com/openfga/api/proto/openfga/v1"
)

type Service struct {
<<<<<<< HEAD
	store   store
	zClient *zclient.GRPCClient
}

func ProvideService(db db.DB, cfg *setting.Cfg, embedServer *embedserver.Service) (team.Service, error) {
=======
	store  store
	tracer tracing.Tracer
}

func ProvideService(db db.DB, cfg *setting.Cfg, tracer tracing.Tracer) (team.Service, error) {
>>>>>>> f28905f8
	store := &xormStore{db: db, cfg: cfg, deletes: []string{}}

	if err := store.uidMigration(); err != nil {
		return nil, err
	}
<<<<<<< HEAD

	zClient, err := embedServer.GetClient(context.Background(), "1")
	if err != nil {
		return nil, err
	}

	return &Service{store: store, zClient: zClient}, nil
}

func (s *Service) CreateTeam(name, email string, orgID int64) (team.Team, error) {
=======
	return &Service{
		store:  &xormStore{db: db, cfg: cfg, deletes: []string{}},
		tracer: tracer,
	}, nil
}

func (s *Service) CreateTeam(ctx context.Context, name, email string, orgID int64) (team.Team, error) {
	_, span := s.tracer.Start(ctx, "team.CreateTeam", trace.WithAttributes(
		attribute.Int64("orgID", orgID),
		attribute.String("name", name),
	))
	defer span.End()
>>>>>>> f28905f8
	return s.store.Create(name, email, orgID)
}

func (s *Service) UpdateTeam(ctx context.Context, cmd *team.UpdateTeamCommand) error {
	ctx, span := s.tracer.Start(ctx, "team.UpdateTeam", trace.WithAttributes(
		attribute.Int64("orgID", cmd.OrgID),
		attribute.Int64("teamID", cmd.ID),
	))
	defer span.End()
	return s.store.Update(ctx, cmd)
}

func (s *Service) DeleteTeam(ctx context.Context, cmd *team.DeleteTeamCommand) error {
	ctx, span := s.tracer.Start(ctx, "team.DeleteTeam", trace.WithAttributes(
		attribute.Int64("orgID", cmd.OrgID),
		attribute.Int64("teamID", cmd.ID),
	))
	defer span.End()
	return s.store.Delete(ctx, cmd)
}

func (s *Service) SearchTeams(ctx context.Context, query *team.SearchTeamsQuery) (team.SearchTeamQueryResult, error) {
	ctx, span := s.tracer.Start(ctx, "team.SearchTeams", trace.WithAttributes(
		attribute.Int64("orgID", query.OrgID),
		attribute.String("query", query.Query),
	))
	defer span.End()
	return s.store.Search(ctx, query)
}

func (s *Service) GetTeamByID(ctx context.Context, query *team.GetTeamByIDQuery) (*team.TeamDTO, error) {
	ctx, span := s.tracer.Start(ctx, "team.GetTeamByID", trace.WithAttributes(
		attribute.Int64("orgID", query.OrgID),
		attribute.Int64("teamID", query.ID),
	))
	defer span.End()
	return s.store.GetByID(ctx, query)
}

func (s *Service) GetTeamsByUser(ctx context.Context, query *team.GetTeamsByUserQuery) ([]*team.TeamDTO, error) {
	ctx, span := s.tracer.Start(ctx, "team.GetTeamsByUser", trace.WithAttributes(
		attribute.Int64("orgID", query.OrgID),
		attribute.Int64("userID", query.UserID),
	))
	defer span.End()
	return s.store.GetByUser(ctx, query)
}

func (s *Service) GetTeamIDsByUser(ctx context.Context, query *team.GetTeamIDsByUserQuery) ([]int64, error) {
	ctx, span := s.tracer.Start(ctx, "team.GetTeamIDsByUser", trace.WithAttributes(
		attribute.Int64("orgID", query.OrgID),
		attribute.Int64("userID", query.UserID),
	))
	defer span.End()
	return s.store.GetIDsByUser(ctx, query)
}

<<<<<<< HEAD
func (s *Service) AddTeamMember(ctx context.Context, userID, orgID, teamID int64, isExternal bool, permission dashboardaccess.PermissionType) error {
	s.zClient.Write(ctx, &openfgav1.WriteRequest{
		StoreId:              s.zClient.MustStoreID(ctx),
		AuthorizationModelId: s.zClient.AuthorizationModelID,
		Writes: &openfgav1.WriteRequestWrites{
			TupleKeys: []*openfgav1.TupleKey{
				{
					User:     "user:" + strconv.FormatInt(userID, 10),
					Relation: "member",
					Object:   "team:" + strconv.FormatInt(teamID, 10), // FIXME: teamID has no org ref
				},
			},
		},
	})
	return s.store.AddMember(ctx, userID, orgID, teamID, isExternal, permission)
}

func (s *Service) UpdateTeamMember(ctx context.Context, cmd *team.UpdateTeamMemberCommand) error {
	return s.store.UpdateMember(ctx, cmd)
}

func (s *Service) IsTeamMember(orgId int64, teamId int64, userId int64) (bool, error) {
	return s.store.IsMember(orgId, teamId, userId)
}

func (s *Service) RemoveTeamMember(ctx context.Context, cmd *team.RemoveTeamMemberCommand) error {
	s.zClient.Write(ctx, &openfgav1.WriteRequest{
		StoreId:              s.zClient.MustStoreID(ctx),
		AuthorizationModelId: s.zClient.AuthorizationModelID,
		Deletes: &openfgav1.WriteRequestDeletes{
			TupleKeys: []*openfgav1.TupleKeyWithoutCondition{
				{
					User:     "user:" + strconv.FormatInt(cmd.UserID, 10),
					Relation: "member",
					Object:   "team:" + strconv.FormatInt(cmd.TeamID, 10), // FIXME: teamID has no org ref
				},
			},
		},
	})
	return s.store.RemoveMember(ctx, cmd)
}

=======
func (s *Service) IsTeamMember(ctx context.Context, orgId int64, teamId int64, userId int64) (bool, error) {
	_, span := s.tracer.Start(ctx, "team.IsTeamMember", trace.WithAttributes(
		attribute.Int64("orgID", orgId),
		attribute.Int64("teamID", teamId),
		attribute.Int64("userID", userId),
	))
	defer span.End()
	return s.store.IsMember(orgId, teamId, userId)
}

>>>>>>> f28905f8
func (s *Service) RemoveUsersMemberships(ctx context.Context, userID int64) error {
	ctx, span := s.tracer.Start(ctx, "team.RemoveUsersMemberships", trace.WithAttributes(
		attribute.Int64("userID", userID),
	))
	defer span.End()
	return s.store.RemoveUsersMemberships(ctx, userID)
}

func (s *Service) GetUserTeamMemberships(ctx context.Context, orgID, userID int64, external bool) ([]*team.TeamMemberDTO, error) {
	ctx, span := s.tracer.Start(ctx, "team.GetUserTeamMemberships", trace.WithAttributes(
		attribute.Int64("orgID", orgID),
		attribute.Int64("userID", userID),
	))
	defer span.End()
	return s.store.GetMemberships(ctx, orgID, userID, external)
}

func (s *Service) GetTeamMembers(ctx context.Context, query *team.GetTeamMembersQuery) ([]*team.TeamMemberDTO, error) {
	ctx, span := s.tracer.Start(ctx, "team.GetTeamMembers", trace.WithAttributes(
		attribute.Int64("orgID", query.OrgID),
		attribute.Int64("teamID", query.TeamID),
		attribute.String("teamUID", query.TeamUID),
	))
	defer span.End()
	return s.store.GetMembers(ctx, query)
}

func (s *Service) RegisterDelete(query string) {
	s.store.RegisterDelete(query)
}<|MERGE_RESOLUTION|>--- conflicted
+++ resolved
@@ -2,7 +2,6 @@
 
 import (
 	"context"
-	"strconv"
 
 	"go.opentelemetry.io/otel/attribute"
 	"go.opentelemetry.io/otel/trace"
@@ -15,43 +14,29 @@
 	"github.com/grafana/grafana/pkg/services/accesscontrol/embedserver"
 
 	zclient "github.com/grafana/zanzana/pkg/service/client"
-	openfgav1 "github.com/openfga/api/proto/openfga/v1"
 )
 
 type Service struct {
-<<<<<<< HEAD
 	store   store
+	tracer  tracing.Tracer
 	zClient *zclient.GRPCClient
 }
 
-func ProvideService(db db.DB, cfg *setting.Cfg, embedServer *embedserver.Service) (team.Service, error) {
-=======
-	store  store
-	tracer tracing.Tracer
-}
-
-func ProvideService(db db.DB, cfg *setting.Cfg, tracer tracing.Tracer) (team.Service, error) {
->>>>>>> f28905f8
+func ProvideService(db db.DB, cfg *setting.Cfg, tracer tracing.Tracer, embedServer *embedserver.Service) (team.Service, error) {
 	store := &xormStore{db: db, cfg: cfg, deletes: []string{}}
 
 	if err := store.uidMigration(); err != nil {
 		return nil, err
 	}
-<<<<<<< HEAD
-
 	zClient, err := embedServer.GetClient(context.Background(), "1")
 	if err != nil {
 		return nil, err
 	}
 
-	return &Service{store: store, zClient: zClient}, nil
-}
-
-func (s *Service) CreateTeam(name, email string, orgID int64) (team.Team, error) {
-=======
 	return &Service{
-		store:  &xormStore{db: db, cfg: cfg, deletes: []string{}},
-		tracer: tracer,
+		store:   store,
+		tracer:  tracer,
+		zClient: zClient,
 	}, nil
 }
 
@@ -61,7 +46,6 @@
 		attribute.String("name", name),
 	))
 	defer span.End()
->>>>>>> f28905f8
 	return s.store.Create(name, email, orgID)
 }
 
@@ -119,50 +103,6 @@
 	return s.store.GetIDsByUser(ctx, query)
 }
 
-<<<<<<< HEAD
-func (s *Service) AddTeamMember(ctx context.Context, userID, orgID, teamID int64, isExternal bool, permission dashboardaccess.PermissionType) error {
-	s.zClient.Write(ctx, &openfgav1.WriteRequest{
-		StoreId:              s.zClient.MustStoreID(ctx),
-		AuthorizationModelId: s.zClient.AuthorizationModelID,
-		Writes: &openfgav1.WriteRequestWrites{
-			TupleKeys: []*openfgav1.TupleKey{
-				{
-					User:     "user:" + strconv.FormatInt(userID, 10),
-					Relation: "member",
-					Object:   "team:" + strconv.FormatInt(teamID, 10), // FIXME: teamID has no org ref
-				},
-			},
-		},
-	})
-	return s.store.AddMember(ctx, userID, orgID, teamID, isExternal, permission)
-}
-
-func (s *Service) UpdateTeamMember(ctx context.Context, cmd *team.UpdateTeamMemberCommand) error {
-	return s.store.UpdateMember(ctx, cmd)
-}
-
-func (s *Service) IsTeamMember(orgId int64, teamId int64, userId int64) (bool, error) {
-	return s.store.IsMember(orgId, teamId, userId)
-}
-
-func (s *Service) RemoveTeamMember(ctx context.Context, cmd *team.RemoveTeamMemberCommand) error {
-	s.zClient.Write(ctx, &openfgav1.WriteRequest{
-		StoreId:              s.zClient.MustStoreID(ctx),
-		AuthorizationModelId: s.zClient.AuthorizationModelID,
-		Deletes: &openfgav1.WriteRequestDeletes{
-			TupleKeys: []*openfgav1.TupleKeyWithoutCondition{
-				{
-					User:     "user:" + strconv.FormatInt(cmd.UserID, 10),
-					Relation: "member",
-					Object:   "team:" + strconv.FormatInt(cmd.TeamID, 10), // FIXME: teamID has no org ref
-				},
-			},
-		},
-	})
-	return s.store.RemoveMember(ctx, cmd)
-}
-
-=======
 func (s *Service) IsTeamMember(ctx context.Context, orgId int64, teamId int64, userId int64) (bool, error) {
 	_, span := s.tracer.Start(ctx, "team.IsTeamMember", trace.WithAttributes(
 		attribute.Int64("orgID", orgId),
@@ -173,7 +113,6 @@
 	return s.store.IsMember(orgId, teamId, userId)
 }
 
->>>>>>> f28905f8
 func (s *Service) RemoveUsersMemberships(ctx context.Context, userID int64) error {
 	ctx, span := s.tracer.Start(ctx, "team.RemoveUsersMemberships", trace.WithAttributes(
 		attribute.Int64("userID", userID),
