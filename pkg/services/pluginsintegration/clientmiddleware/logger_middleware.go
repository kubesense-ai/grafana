--- conflicted
+++ resolved
@@ -42,10 +42,6 @@
 	start := time.Now()
 	timeBeforePluginRequest := log.TimeSinceStart(ctx, start)
 
-<<<<<<< HEAD
-	ctx = instrumentContext(ctx, endpoint, pluginCtx)
-=======
->>>>>>> 50504ba0
 	err := fn(ctx)
 	if err != nil {
 		status = statusError
@@ -65,8 +61,7 @@
 		params = append(params, "traceID", traceID)
 	}
 	if status == statusError {
-<<<<<<< HEAD
-		params = append(params, "error", err)
+		logParams = append(logParams, "error", err)
 	}
 	if m.features.IsEnabled(featuremgmt.FlagPluginsInstrumentationStatusSource) {
 		statusSrc := statusSourcePlugin
@@ -74,35 +69,10 @@
 		if errQueryDataDownstreamError.Is(err) && errors.As(err, &grErr) {
 			statusSrc = convertStatusSource(grErr.Source)
 		}
-		params = append(params, "status_source", statusSrc)
-	}
-	m.logger.Info("Plugin Request Completed", params...)
-	return err
-}
-
-// logParams returns the logger params for the provided plugin context.
-// (pluginId, dsName, dsUID, uname).
-func logParams(pCtx backend.PluginContext) []any {
-	p := []any{"pluginId", pCtx.PluginID}
-	if pCtx.DataSourceInstanceSettings != nil {
-		p = append(p, "dsName", pCtx.DataSourceInstanceSettings.Name)
-		p = append(p, "dsUID", pCtx.DataSourceInstanceSettings.UID)
-	}
-	if pCtx.User != nil {
-		p = append(p, "uname", pCtx.User.Login)
-	}
-	return p
-}
-
-// instrumentContext adds a contextual logger with plugin and request details to the given context.
-func instrumentContext(ctx context.Context, endpoint string, pCtx backend.PluginContext) context.Context {
-	return log.WithContextualAttributes(ctx, append([]any{"endpoint", endpoint}, logParams(pCtx)...))
-=======
-		logParams = append(logParams, "error", err)
+		logParams = append(params, "status_source", statusSrc)
 	}
 	m.logger.FromContext(ctx).Info("Plugin Request Completed", logParams...)
 	return err
->>>>>>> 50504ba0
 }
 
 func (m *LoggerMiddleware) QueryData(ctx context.Context, req *backend.QueryDataRequest) (*backend.QueryDataResponse, error) {
