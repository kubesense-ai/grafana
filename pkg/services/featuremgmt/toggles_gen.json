{
  "kind": "FeatureList",
  "apiVersion": "featuretoggle.grafana.app/v0alpha1",
  "metadata": {},
  "items": [
    {
      "metadata": {
        "name": "accessActionSets",
        "resourceVersion": "1717578796182",
        "creationTimestamp": "2024-04-12T16:19:25Z"
      },
      "spec": {
        "description": "Introduces action sets for resource permissions",
        "stage": "experimental",
        "codeowner": "@grafana/identity-access-team"
      }
    },
    {
      "metadata": {
        "name": "accessControlOnCall",
        "resourceVersion": "1717578796182",
        "creationTimestamp": "2022-10-19T16:10:09Z"
      },
      "spec": {
        "description": "Access control primitives for OnCall",
        "stage": "preview",
        "codeowner": "@grafana/identity-access-team",
        "hideFromAdminPage": true
      }
    },
    {
      "metadata": {
        "name": "addFieldFromCalculationStatFunctions",
        "resourceVersion": "1717578796182",
        "creationTimestamp": "2023-11-03T14:39:58Z"
      },
      "spec": {
        "description": "Add cumulative and window functions to the add field from calculation transformation",
        "stage": "preview",
        "codeowner": "@grafana/dataviz-squad",
        "frontend": true
      }
    },
    {
      "metadata": {
        "name": "aiGeneratedDashboardChanges",
        "resourceVersion": "1717578796182",
        "creationTimestamp": "2024-03-05T12:01:31Z"
      },
      "spec": {
        "description": "Enable AI powered features for dashboards to auto-summary changes when saving",
        "stage": "experimental",
        "codeowner": "@grafana/dashboards-squad",
        "frontend": true
      }
    },
    {
      "metadata": {
        "name": "alertStateHistoryLokiOnly",
        "resourceVersion": "1717578796182",
        "creationTimestamp": "2023-03-30T18:53:21Z"
      },
      "spec": {
        "description": "Disable Grafana alerts from emitting annotations when a remote Loki instance is available.",
        "stage": "experimental",
        "codeowner": "@grafana/alerting-squad"
      }
    },
    {
      "metadata": {
        "name": "alertStateHistoryLokiPrimary",
        "resourceVersion": "1717578796182",
        "creationTimestamp": "2023-03-30T18:53:21Z"
      },
      "spec": {
        "description": "Enable a remote Loki instance as the primary source for state history reads.",
        "stage": "experimental",
        "codeowner": "@grafana/alerting-squad"
      }
    },
    {
      "metadata": {
        "name": "alertStateHistoryLokiSecondary",
        "resourceVersion": "1717578796182",
        "creationTimestamp": "2023-03-30T18:53:21Z"
      },
      "spec": {
        "description": "Enable Grafana to write alert state history to an external Loki instance in addition to Grafana annotations.",
        "stage": "experimental",
        "codeowner": "@grafana/alerting-squad"
      }
    },
    {
      "metadata": {
        "name": "alertingBacktesting",
        "resourceVersion": "1717578796182",
        "creationTimestamp": "2022-12-14T14:44:14Z"
      },
      "spec": {
        "description": "Rule backtesting API for alerting",
        "stage": "experimental",
        "codeowner": "@grafana/alerting-squad"
      }
    },
    {
      "metadata": {
        "name": "alertingCentralAlertHistory",
        "resourceVersion": "1717578796182",
        "creationTimestamp": "2024-05-29T15:01:38Z"
      },
      "spec": {
        "description": "Enables the new central alert history.",
        "stage": "experimental",
        "codeowner": "@grafana/alerting-squad",
        "frontend": true
      }
    },
    {
      "metadata": {
        "name": "alertingDisableSendAlertsExternal",
        "resourceVersion": "1717578796182",
        "creationTimestamp": "2024-05-23T12:29:19Z"
      },
      "spec": {
        "description": "Disables the ability to send alerts to an external Alertmanager datasource.",
        "stage": "experimental",
        "codeowner": "@grafana/alerting-squad",
        "hideFromAdminPage": true,
        "hideFromDocs": true
      }
    },
    {
      "metadata": {
        "name": "alertingInsights",
        "resourceVersion": "1717578796182",
        "creationTimestamp": "2023-09-14T12:58:04Z"
      },
      "spec": {
        "description": "Show the new alerting insights landing page",
        "stage": "GA",
        "codeowner": "@grafana/alerting-squad",
        "frontend": true,
        "hideFromAdminPage": true
      }
    },
    {
      "metadata": {
        "name": "alertingListViewV2",
        "resourceVersion": "1717578796182",
        "creationTimestamp": "2024-05-24T14:40:49Z"
      },
      "spec": {
        "description": "Enables the new alert list view design",
        "stage": "experimental",
        "codeowner": "@grafana/alerting-squad",
        "frontend": true
      }
    },
    {
      "metadata": {
        "name": "alertingNoDataErrorExecution",
        "resourceVersion": "1717578796182",
        "creationTimestamp": "2023-08-15T14:27:15Z"
      },
      "spec": {
        "description": "Changes how Alerting state manager handles execution of NoData/Error",
        "stage": "GA",
        "codeowner": "@grafana/alerting-squad",
        "requiresRestart": true
      }
    },
    {
      "metadata": {
        "name": "alertingNoNormalState",
        "resourceVersion": "1717578796182",
        "creationTimestamp": "2023-01-13T23:29:29Z"
      },
      "spec": {
        "description": "Stop maintaining state of alerts that are not firing",
        "stage": "preview",
        "codeowner": "@grafana/alerting-squad",
        "hideFromAdminPage": true
      }
    },
    {
      "metadata": {
        "name": "alertingQueryOptimization",
        "resourceVersion": "1717578796182",
        "creationTimestamp": "2024-01-10T20:52:58Z"
      },
      "spec": {
        "description": "Optimizes eligible queries in order to reduce load on datasources",
        "stage": "GA",
        "codeowner": "@grafana/alerting-squad"
      }
    },
    {
      "metadata": {
        "name": "alertingSaveStatePeriodic",
        "resourceVersion": "1717578796182",
        "creationTimestamp": "2024-01-23T16:03:30Z"
      },
      "spec": {
        "description": "Writes the state periodically to the database, asynchronous to rule evaluation",
        "stage": "privatePreview",
        "codeowner": "@grafana/alerting-squad"
      }
    },
    {
      "metadata": {
        "name": "alertingSimplifiedRouting",
        "resourceVersion": "1717578796182",
        "creationTimestamp": "2023-11-10T13:14:39Z"
      },
      "spec": {
        "description": "Enables users to easily configure alert notifications by specifying a contact point directly when editing or creating an alert rule",
        "stage": "GA",
        "codeowner": "@grafana/alerting-squad"
      }
    },
    {
      "metadata": {
        "name": "alertmanagerRemoteOnly",
        "resourceVersion": "1717578796182",
        "creationTimestamp": "2023-10-30T16:27:08Z"
      },
      "spec": {
        "description": "Disable the internal Alertmanager and only use the external one defined.",
        "stage": "experimental",
        "codeowner": "@grafana/alerting-squad"
      }
    },
    {
      "metadata": {
        "name": "alertmanagerRemotePrimary",
        "resourceVersion": "1717578796182",
        "creationTimestamp": "2023-10-30T16:27:08Z"
      },
      "spec": {
        "description": "Enable Grafana to have a remote Alertmanager instance as the primary Alertmanager.",
        "stage": "experimental",
        "codeowner": "@grafana/alerting-squad"
      }
    },
    {
      "metadata": {
        "name": "alertmanagerRemoteSecondary",
        "resourceVersion": "1717578796182",
        "creationTimestamp": "2023-10-30T16:27:08Z"
      },
      "spec": {
        "description": "Enable Grafana to sync configuration and state with a remote Alertmanager.",
        "stage": "experimental",
        "codeowner": "@grafana/alerting-squad"
      }
    },
    {
      "metadata": {
        "name": "angularDeprecationUI",
        "resourceVersion": "1717578796182",
        "creationTimestamp": "2023-08-29T14:05:47Z"
      },
      "spec": {
        "description": "Display Angular warnings in dashboards and panels",
        "stage": "GA",
        "codeowner": "@grafana/plugins-platform-backend",
        "frontend": true
      }
    },
    {
      "metadata": {
        "name": "annotationPermissionUpdate",
        "resourceVersion": "1717578796182",
        "creationTimestamp": "2023-10-31T13:30:13Z"
      },
      "spec": {
        "description": "Change the way annotation permissions work by scoping them to folders and dashboards.",
        "stage": "GA",
        "codeowner": "@grafana/identity-access-team"
      }
    },
    {
      "metadata": {
        "name": "authAPIAccessTokenAuth",
        "resourceVersion": "1717578796182",
        "creationTimestamp": "2024-04-02T15:45:15Z"
      },
      "spec": {
        "description": "Enables the use of Auth API access tokens for authentication",
        "stage": "experimental",
        "codeowner": "@grafana/identity-access-team",
        "hideFromAdminPage": true,
        "hideFromDocs": true
      }
    },
    {
      "metadata": {
        "name": "authZGRPCServer",
        "resourceVersion": "1718093439898",
        "creationTimestamp": "2024-06-11T08:10:39Z"
      },
      "spec": {
        "description": "Enables the gRPC server for authorization",
        "stage": "experimental",
        "codeowner": "@grafana/identity-access-team",
        "hideFromAdminPage": true,
        "hideFromDocs": true
      }
    },
    {
      "metadata": {
<<<<<<< HEAD
        "name": "authZGRPCServer",
        "resourceVersion": "1718093439898",
        "creationTimestamp": "2024-06-11T08:10:39Z",
        "deletionTimestamp": "2024-06-13T11:41:02Z"
      },
      "spec": {
        "description": "Enables the gRPC server for authorization",
        "stage": "experimental",
        "codeowner": "@grafana/identity-access-team",
        "hideFromAdminPage": true,
        "hideFromDocs": true
      }
    },
    {
      "metadata": {
=======
>>>>>>> 94e6bcd3
        "name": "autoMigrateGraphPanel",
        "resourceVersion": "1717578796182",
        "creationTimestamp": "2024-02-08T22:00:48Z"
      },
      "spec": {
        "description": "Migrate old graph panel to supported time series panel - broken out from autoMigrateOldPanels to enable granular tracking",
        "stage": "preview",
        "codeowner": "@grafana/dataviz-squad",
        "frontend": true
      }
    },
    {
      "metadata": {
        "name": "autoMigrateOldPanels",
        "resourceVersion": "1717578796182",
        "creationTimestamp": "2023-03-23T04:02:36Z"
      },
      "spec": {
        "description": "Migrate old angular panels to supported versions (graph, table-old, worldmap, etc)",
        "stage": "preview",
        "codeowner": "@grafana/dataviz-squad",
        "frontend": true
      }
    },
    {
      "metadata": {
        "name": "autoMigratePiechartPanel",
        "resourceVersion": "1717578796182",
        "creationTimestamp": "2024-02-14T16:06:25Z"
      },
      "spec": {
        "description": "Migrate old piechart panel to supported piechart panel - broken out from autoMigrateOldPanels to enable granular tracking",
        "stage": "preview",
        "codeowner": "@grafana/dataviz-squad",
        "frontend": true
      }
    },
    {
      "metadata": {
        "name": "autoMigrateStatPanel",
        "resourceVersion": "1717578796182",
        "creationTimestamp": "2024-02-14T16:06:25Z"
      },
      "spec": {
        "description": "Migrate old stat panel to supported stat panel - broken out from autoMigrateOldPanels to enable granular tracking",
        "stage": "preview",
        "codeowner": "@grafana/dataviz-squad",
        "frontend": true
      }
    },
    {
      "metadata": {
        "name": "autoMigrateTablePanel",
        "resourceVersion": "1717578796182",
        "creationTimestamp": "2024-02-14T16:06:25Z"
      },
      "spec": {
        "description": "Migrate old table panel to supported table panel - broken out from autoMigrateOldPanels to enable granular tracking",
        "stage": "preview",
        "codeowner": "@grafana/dataviz-squad",
        "frontend": true
      }
    },
    {
      "metadata": {
        "name": "autoMigrateWorldmapPanel",
        "resourceVersion": "1717578796182",
        "creationTimestamp": "2024-02-14T16:06:25Z"
      },
      "spec": {
        "description": "Migrate old worldmap panel to supported geomap panel - broken out from autoMigrateOldPanels to enable granular tracking",
        "stage": "preview",
        "codeowner": "@grafana/dataviz-squad",
        "frontend": true
      }
    },
    {
      "metadata": {
        "name": "autoMigrateXYChartPanel",
        "resourceVersion": "1717578796182",
        "creationTimestamp": "2024-03-22T15:44:37Z"
      },
      "spec": {
        "description": "Migrate old XYChart panel to new XYChart2 model",
        "stage": "preview",
        "codeowner": "@grafana/dataviz-squad",
        "frontend": true
      }
    },
    {
      "metadata": {
        "name": "autofixDSUID",
        "resourceVersion": "1717578796182",
        "creationTimestamp": "2024-05-03T11:32:07Z"
      },
      "spec": {
        "description": "Automatically migrates invalid datasource UIDs",
        "stage": "experimental",
        "codeowner": "@grafana/plugins-platform-backend"
      }
    },
    {
      "metadata": {
        "name": "awsAsyncQueryCaching",
        "resourceVersion": "1717578796182",
        "creationTimestamp": "2023-07-21T15:34:07Z"
      },
      "spec": {
        "description": "Enable caching for async queries for Redshift and Athena. Requires that the datasource has caching and async query support enabled",
        "stage": "GA",
        "codeowner": "@grafana/aws-datasources"
      }
    },
    {
      "metadata": {
        "name": "awsDatasourcesNewFormStyling",
        "resourceVersion": "1717578796182",
        "creationTimestamp": "2023-10-12T08:59:10Z"
      },
      "spec": {
        "description": "Applies new form styling for configuration and query editors in AWS plugins",
        "stage": "GA",
        "codeowner": "@grafana/aws-datasources",
        "frontend": true
      }
    },
    {
      "metadata": {
        "name": "awsDatasourcesTempCredentials",
        "resourceVersion": "1717578796182",
        "creationTimestamp": "2023-07-06T15:06:11Z"
      },
      "spec": {
        "description": "Support temporary security credentials in AWS plugins for Grafana Cloud customers",
        "stage": "experimental",
        "codeowner": "@grafana/aws-datasources"
      }
    },
    {
      "metadata": {
        "name": "azureMonitorPrometheusExemplars",
        "resourceVersion": "1717667267324",
        "creationTimestamp": "2024-06-06T16:53:17Z"
      },
      "spec": {
        "description": "Allows configuration of Azure Monitor as a data source that can provide Prometheus exemplars",
        "stage": "experimental",
        "codeowner": "@grafana/partner-datasources"
      }
    },
    {
      "metadata": {
        "name": "betterPageScrolling",
        "resourceVersion": "1717578796182",
        "creationTimestamp": "2024-03-06T15:06:47Z"
      },
      "spec": {
        "description": "Removes CustomScrollbar from the UI, relying on native browser scrollbars",
        "stage": "GA",
        "codeowner": "@grafana/grafana-frontend-platform",
        "frontend": true
      }
    },
    {
      "metadata": {
        "name": "cachingOptimizeSerializationMemoryUsage",
        "resourceVersion": "1717578796182",
        "creationTimestamp": "2023-10-12T16:56:49Z"
      },
      "spec": {
        "description": "If enabled, the caching backend gradually serializes query responses for the cache, comparing against the configured `[caching]max_value_mb` value as it goes. This can can help prevent Grafana from running out of memory while attempting to cache very large query responses.",
        "stage": "experimental",
        "codeowner": "@grafana/grafana-operator-experience-squad"
      }
    },
    {
      "metadata": {
        "name": "canvasPanelNesting",
        "resourceVersion": "1717578796182",
        "creationTimestamp": "2022-05-31T19:03:34Z"
      },
      "spec": {
        "description": "Allow elements nesting",
        "stage": "experimental",
        "codeowner": "@grafana/dataviz-squad",
        "frontend": true,
        "hideFromAdminPage": true
      }
    },
    {
      "metadata": {
        "name": "canvasPanelPanZoom",
        "resourceVersion": "1717578796182",
        "creationTimestamp": "2024-01-02T19:52:21Z"
      },
      "spec": {
        "description": "Allow pan and zoom in canvas panel",
        "stage": "preview",
        "codeowner": "@grafana/dataviz-squad",
        "frontend": true
      }
    },
    {
      "metadata": {
        "name": "cloudRBACRoles",
        "resourceVersion": "1717578796182",
        "creationTimestamp": "2024-01-10T13:19:01Z"
      },
      "spec": {
        "description": "Enabled grafana cloud specific RBAC roles",
        "stage": "experimental",
        "codeowner": "@grafana/identity-access-team",
        "requiresRestart": true,
        "hideFromDocs": true
      }
    },
    {
      "metadata": {
        "name": "cloudWatchBatchQueries",
        "resourceVersion": "1717578796182",
        "creationTimestamp": "2023-10-20T19:09:41Z"
      },
      "spec": {
        "description": "Runs CloudWatch metrics queries as separate batches",
        "stage": "preview",
        "codeowner": "@grafana/aws-datasources"
      }
    },
    {
      "metadata": {
        "name": "cloudWatchCrossAccountQuerying",
        "resourceVersion": "1717578796182",
        "creationTimestamp": "2022-11-28T11:39:12Z"
      },
      "spec": {
        "description": "Enables cross-account querying in CloudWatch datasources",
        "stage": "GA",
        "codeowner": "@grafana/aws-datasources",
        "allowSelfServe": true
      }
    },
    {
      "metadata": {
        "name": "cloudWatchNewLabelParsing",
        "resourceVersion": "1717578796182",
        "creationTimestamp": "2024-04-05T15:57:56Z"
      },
      "spec": {
        "description": "Updates CloudWatch label parsing to be more accurate",
        "stage": "GA",
        "codeowner": "@grafana/aws-datasources"
      }
    },
    {
      "metadata": {
        "name": "configurableSchedulerTick",
        "resourceVersion": "1717578796182",
        "creationTimestamp": "2023-07-26T16:44:12Z"
      },
      "spec": {
        "description": "Enable changing the scheduler base interval via configuration option unified_alerting.scheduler_tick_interval",
        "stage": "experimental",
        "codeowner": "@grafana/alerting-squad",
        "requiresRestart": true,
        "hideFromDocs": true
      }
    },
    {
      "metadata": {
        "name": "correlations",
        "resourceVersion": "1717578796182",
        "creationTimestamp": "2022-09-16T13:14:27Z"
      },
      "spec": {
        "description": "Correlations page",
        "stage": "GA",
        "codeowner": "@grafana/explore-squad",
        "allowSelfServe": true
      }
    },
    {
      "metadata": {
        "name": "dashboardRestore",
        "resourceVersion": "1717578796182",
        "creationTimestamp": "2024-05-16T17:36:26Z"
      },
      "spec": {
        "description": "Enables deleted dashboard restore feature",
        "stage": "experimental",
        "codeowner": "@grafana/grafana-frontend-platform",
        "hideFromAdminPage": true
      }
    },
    {
      "metadata": {
        "name": "dashboardScene",
        "resourceVersion": "1717578796182",
        "creationTimestamp": "2023-11-13T08:51:21Z"
      },
      "spec": {
        "description": "Enables dashboard rendering using scenes for all roles",
        "stage": "experimental",
        "codeowner": "@grafana/dashboards-squad",
        "frontend": true
      }
    },
    {
      "metadata": {
        "name": "dashboardSceneForViewers",
        "resourceVersion": "1717578796182",
        "creationTimestamp": "2023-11-02T19:02:25Z"
      },
      "spec": {
        "description": "Enables dashboard rendering using Scenes for viewer roles",
        "stage": "experimental",
        "codeowner": "@grafana/dashboards-squad",
        "frontend": true
      }
    },
    {
      "metadata": {
        "name": "dashboardSceneSolo",
        "resourceVersion": "1717578796182",
        "creationTimestamp": "2024-02-11T08:08:47Z"
      },
      "spec": {
        "description": "Enables rendering dashboards using scenes for solo panels",
        "stage": "experimental",
        "codeowner": "@grafana/dashboards-squad",
        "frontend": true
      }
    },
    {
      "metadata": {
        "name": "dashgpt",
        "resourceVersion": "1717578796182",
        "creationTimestamp": "2023-08-30T20:22:05Z"
      },
      "spec": {
        "description": "Enable AI powered features in dashboards",
        "stage": "GA",
        "codeowner": "@grafana/dashboards-squad",
        "frontend": true
      }
    },
    {
      "metadata": {
        "name": "dataplaneFrontendFallback",
        "resourceVersion": "1717578796182",
        "creationTimestamp": "2023-04-07T21:13:19Z"
      },
      "spec": {
        "description": "Support dataplane contract field name change for transformations and field name matchers where the name is different",
        "stage": "GA",
        "codeowner": "@grafana/observability-metrics",
        "frontend": true,
        "allowSelfServe": true
      }
    },
    {
      "metadata": {
        "name": "datasourceProxyDisableRBAC",
        "resourceVersion": "1717578796182",
        "creationTimestamp": "2024-05-21T13:05:16Z"
      },
      "spec": {
        "description": "Disables applying a plugin route's ReqAction field to authorization",
        "stage": "GA",
        "codeowner": "@grafana/identity-access-team",
        "hideFromDocs": true
      }
    },
    {
      "metadata": {
        "name": "datasourceQueryMultiStatus",
        "resourceVersion": "1717578796182",
        "creationTimestamp": "2022-05-03T16:02:20Z"
      },
      "spec": {
        "description": "Introduce HTTP 207 Multi Status for api/ds/query",
        "stage": "experimental",
        "codeowner": "@grafana/plugins-platform-backend"
      }
    },
    {
      "metadata": {
        "name": "datasourceQueryTypes",
        "resourceVersion": "1717578796182",
        "creationTimestamp": "2024-05-23T16:46:28Z"
      },
      "spec": {
        "description": "Show query type endpoints in datasource API servers (currently hardcoded for testdata, expressions, and prometheus)",
        "stage": "experimental",
        "codeowner": "@grafana/grafana-app-platform-squad",
        "requiresRestart": true
      }
    },
    {
      "metadata": {
        "name": "disableAngular",
        "resourceVersion": "1717578796182",
        "creationTimestamp": "2023-03-23T15:43:45Z"
      },
      "spec": {
        "description": "Dynamic flag to disable angular at runtime. The preferred method is to set `angular_support_enabled` to `false` in the [security] settings, which allows you to change the state at runtime.",
        "stage": "preview",
        "codeowner": "@grafana/dataviz-squad",
        "frontend": true,
        "hideFromAdminPage": true
      }
    },
    {
      "metadata": {
        "name": "disableEnvelopeEncryption",
        "resourceVersion": "1717578796182",
        "creationTimestamp": "2022-05-24T08:34:47Z"
      },
      "spec": {
        "description": "Disable envelope encryption (emergency only)",
        "stage": "GA",
        "codeowner": "@grafana/grafana-as-code",
        "hideFromAdminPage": true
      }
    },
    {
      "metadata": {
        "name": "disableNumericMetricsSortingInExpressions",
        "resourceVersion": "1717578796182",
        "creationTimestamp": "2024-04-16T14:52:47Z"
      },
      "spec": {
        "description": "In server-side expressions, disable the sorting of numeric-kind metrics by their metric name or labels.",
        "stage": "experimental",
        "codeowner": "@grafana/observability-metrics",
        "requiresRestart": true
      }
    },
    {
      "metadata": {
        "name": "disableSSEDataplane",
        "resourceVersion": "1717578796182",
        "creationTimestamp": "2023-04-12T16:24:34Z"
      },
      "spec": {
        "description": "Disables dataplane specific processing in server side expressions.",
        "stage": "experimental",
        "codeowner": "@grafana/observability-metrics"
      }
    },
    {
      "metadata": {
        "name": "disableSecretsCompatibility",
        "resourceVersion": "1717578796182",
        "creationTimestamp": "2022-07-12T20:27:37Z"
      },
      "spec": {
        "description": "Disable duplicated secret storage in legacy tables",
        "stage": "experimental",
        "codeowner": "@grafana/hosted-grafana-team",
        "requiresRestart": true
      }
    },
    {
      "metadata": {
        "name": "editPanelCSVDragAndDrop",
        "resourceVersion": "1717578796182",
        "creationTimestamp": "2023-01-24T09:43:44Z"
      },
      "spec": {
        "description": "Enables drag and drop for CSV and Excel files",
        "stage": "experimental",
        "codeowner": "@grafana/dataviz-squad",
        "frontend": true
      }
    },
    {
      "metadata": {
        "name": "enableDatagridEditing",
        "resourceVersion": "1717578796182",
        "creationTimestamp": "2023-04-24T14:46:31Z"
      },
      "spec": {
        "description": "Enables the edit functionality in the datagrid panel",
        "stage": "preview",
        "codeowner": "@grafana/dataviz-squad",
        "frontend": true
      }
    },
    {
      "metadata": {
        "name": "enableElasticsearchBackendQuerying",
        "resourceVersion": "1717578796182",
        "creationTimestamp": "2023-04-14T09:24:35Z",
        "deletionTimestamp": "2024-06-05T15:03:29Z"
      },
      "spec": {
        "description": "Enable the processing of queries and responses in the Elasticsearch data source through backend",
        "stage": "GA",
        "codeowner": "@grafana/observability-logs",
        "allowSelfServe": true
      }
    },
    {
      "metadata": {
        "name": "enableNativeHTTPHistogram",
        "resourceVersion": "1717578796182",
        "creationTimestamp": "2023-10-03T18:23:55Z"
      },
      "spec": {
        "description": "Enables native HTTP Histograms",
        "stage": "experimental",
        "codeowner": "@grafana/hosted-grafana-team"
      }
    },
    {
      "metadata": {
        "name": "exploreContentOutline",
        "resourceVersion": "1717578796182",
        "creationTimestamp": "2023-10-13T16:57:13Z"
      },
      "spec": {
        "description": "Content outline sidebar",
        "stage": "GA",
        "codeowner": "@grafana/explore-squad",
        "frontend": true,
        "allowSelfServe": true
      }
    },
    {
      "metadata": {
        "name": "exploreMetrics",
        "resourceVersion": "1717578796182",
        "creationTimestamp": "2024-04-09T18:15:18Z"
      },
      "spec": {
        "description": "Enables the new Explore Metrics core app",
        "stage": "GA",
        "codeowner": "@grafana/dashboards-squad",
        "frontend": true
      }
    },
    {
      "metadata": {
        "name": "expressionParser",
        "resourceVersion": "1717578796182",
        "creationTimestamp": "2024-02-17T00:59:11Z"
      },
      "spec": {
        "description": "Enable new expression parser",
        "stage": "experimental",
        "codeowner": "@grafana/grafana-app-platform-squad",
        "requiresRestart": true
      }
    },
    {
      "metadata": {
        "name": "externalCorePlugins",
        "resourceVersion": "1717578796182",
        "creationTimestamp": "2023-09-22T08:50:13Z"
      },
      "spec": {
        "description": "Allow core plugins to be loaded as external",
        "stage": "experimental",
        "codeowner": "@grafana/plugins-platform-backend"
      }
    },
    {
      "metadata": {
        "name": "externalServiceAccounts",
        "resourceVersion": "1717578796182",
        "creationTimestamp": "2023-09-28T07:26:37Z"
      },
      "spec": {
        "description": "Automatic service account and token setup for plugins",
        "stage": "preview",
        "codeowner": "@grafana/identity-access-team",
        "hideFromAdminPage": true
      }
    },
    {
      "metadata": {
        "name": "extraThemes",
        "resourceVersion": "1717578796182",
        "creationTimestamp": "2023-05-10T13:37:04Z"
      },
      "spec": {
        "description": "Enables extra themes",
        "stage": "experimental",
        "codeowner": "@grafana/grafana-frontend-platform",
        "frontend": true
      }
    },
    {
      "metadata": {
        "name": "extractFieldsNameDeduplication",
        "resourceVersion": "1717578796182",
        "creationTimestamp": "2023-11-02T15:47:42Z"
      },
      "spec": {
        "description": "Make sure extracted field names are unique in the dataframe",
        "stage": "experimental",
        "codeowner": "@grafana/dataviz-squad",
        "frontend": true
      }
    },
    {
      "metadata": {
        "name": "faroDatasourceSelector",
        "resourceVersion": "1717578796182",
        "creationTimestamp": "2023-05-05T00:35:10Z"
      },
      "spec": {
        "description": "Enable the data source selector within the Frontend Apps section of the Frontend Observability",
        "stage": "preview",
        "codeowner": "@grafana/app-o11y",
        "frontend": true
      }
    },
    {
      "metadata": {
        "name": "featureHighlights",
        "resourceVersion": "1717578796182",
        "creationTimestamp": "2022-02-03T11:53:23Z"
      },
      "spec": {
        "description": "Highlight Grafana Enterprise features",
        "stage": "GA",
        "codeowner": "@grafana/grafana-as-code",
        "allowSelfServe": true
      }
    },
    {
      "metadata": {
        "name": "featureToggleAdminPage",
        "resourceVersion": "1717578796182",
        "creationTimestamp": "2023-07-18T20:43:32Z"
      },
      "spec": {
        "description": "Enable admin page for managing feature toggles from the Grafana front-end. Grafana Cloud only.",
        "stage": "experimental",
        "codeowner": "@grafana/grafana-operator-experience-squad",
        "requiresRestart": true,
        "hideFromDocs": true
      }
    },
    {
      "metadata": {
        "name": "flameGraphItemCollapsing",
        "resourceVersion": "1717578796182",
        "creationTimestamp": "2023-11-09T14:31:07Z"
      },
      "spec": {
        "description": "Allow collapsing of flame graph items",
        "stage": "experimental",
        "codeowner": "@grafana/observability-traces-and-profiling",
        "frontend": true
      }
    },
    {
      "metadata": {
        "name": "formatString",
        "resourceVersion": "1717578796182",
        "creationTimestamp": "2023-10-13T18:17:12Z"
      },
      "spec": {
        "description": "Enable format string transformer",
        "stage": "preview",
        "codeowner": "@grafana/dataviz-squad",
        "frontend": true
      }
    },
    {
      "metadata": {
        "name": "frontendSandboxMonitorOnly",
        "resourceVersion": "1717578796182",
        "creationTimestamp": "2023-07-05T11:48:25Z"
      },
      "spec": {
        "description": "Enables monitor only in the plugin frontend sandbox (if enabled)",
        "stage": "experimental",
        "codeowner": "@grafana/plugins-platform-backend",
        "frontend": true
      }
    },
    {
      "metadata": {
        "name": "grafanaAPIServerEnsureKubectlAccess",
        "resourceVersion": "1717578796182",
        "creationTimestamp": "2023-12-06T20:21:21Z"
      },
      "spec": {
        "description": "Start an additional https handler and write kubectl options",
        "stage": "experimental",
        "codeowner": "@grafana/grafana-app-platform-squad",
        "requiresDevMode": true,
        "requiresRestart": true
      }
    },
    {
      "metadata": {
        "name": "grafanaAPIServerWithExperimentalAPIs",
        "resourceVersion": "1717578796182",
        "creationTimestamp": "2023-10-06T18:55:22Z"
      },
      "spec": {
        "description": "Register experimental APIs with the k8s API server",
        "stage": "experimental",
        "codeowner": "@grafana/grafana-app-platform-squad",
        "requiresDevMode": true,
        "requiresRestart": true
      }
    },
    {
      "metadata": {
        "name": "grafanaManagedRecordingRules",
        "resourceVersion": "1717578796182",
        "creationTimestamp": "2024-04-22T17:53:16Z"
      },
      "spec": {
        "description": "Enables Grafana-managed recording rules.",
        "stage": "experimental",
        "codeowner": "@grafana/alerting-squad",
        "hideFromAdminPage": true,
        "hideFromDocs": true
      }
    },
    {
      "metadata": {
        "name": "groupByVariable",
        "resourceVersion": "1717578796182",
        "creationTimestamp": "2024-02-14T17:18:04Z"
      },
      "spec": {
        "description": "Enable groupBy variable support in scenes dashboards",
        "stage": "experimental",
        "codeowner": "@grafana/dashboards-squad",
        "hideFromAdminPage": true,
        "hideFromDocs": true
      }
    },
    {
      "metadata": {
        "name": "groupToNestedTableTransformation",
        "resourceVersion": "1717578796182",
        "creationTimestamp": "2024-02-07T14:28:26Z"
      },
      "spec": {
        "description": "Enables the group to nested table transformation",
        "stage": "preview",
        "codeowner": "@grafana/dataviz-squad",
        "frontend": true
      }
    },
    {
      "metadata": {
        "name": "grpcServer",
        "resourceVersion": "1717578796182",
        "creationTimestamp": "2022-09-26T20:25:34Z"
      },
      "spec": {
        "description": "Run the GRPC server",
        "stage": "preview",
        "codeowner": "@grafana/grafana-app-platform-squad",
        "hideFromAdminPage": true
      }
    },
    {
      "metadata": {
        "name": "idForwarding",
        "resourceVersion": "1717578796182",
        "creationTimestamp": "2023-09-25T15:21:28Z"
      },
      "spec": {
        "description": "Generate signed id token for identity that can be forwarded to plugins and external services",
        "stage": "experimental",
        "codeowner": "@grafana/identity-access-team"
      }
    },
    {
      "metadata": {
        "name": "individualCookiePreferences",
        "resourceVersion": "1717578796182",
        "creationTimestamp": "2023-02-21T10:19:07Z"
      },
      "spec": {
        "description": "Support overriding cookie preferences per user",
        "stage": "experimental",
        "codeowner": "@grafana/grafana-backend-group"
      }
    },
    {
      "metadata": {
        "name": "influxdbBackendMigration",
        "resourceVersion": "1717578796182",
        "creationTimestamp": "2022-02-09T18:26:16Z",
        "deletionTimestamp": "2023-01-17T14:11:26Z"
      },
      "spec": {
        "description": "Query InfluxDB InfluxQL without the proxy",
        "stage": "GA",
        "codeowner": "@grafana/observability-metrics",
        "frontend": true
      }
    },
    {
      "metadata": {
        "name": "influxdbRunQueriesInParallel",
        "resourceVersion": "1717578796182",
        "creationTimestamp": "2024-02-01T10:58:24Z"
      },
      "spec": {
        "description": "Enables running InfluxDB Influxql queries in parallel",
        "stage": "privatePreview",
        "codeowner": "@grafana/observability-metrics"
      }
    },
    {
      "metadata": {
        "name": "influxqlStreamingParser",
        "resourceVersion": "1717578796182",
        "creationTimestamp": "2023-11-29T17:29:35Z"
      },
      "spec": {
        "description": "Enable streaming JSON parser for InfluxDB datasource InfluxQL query language",
        "stage": "experimental",
        "codeowner": "@grafana/observability-metrics"
      }
    },
    {
      "metadata": {
        "name": "jitterAlertRulesWithinGroups",
        "resourceVersion": "1717578796182",
        "creationTimestamp": "2024-01-18T18:48:11Z"
      },
      "spec": {
        "description": "Distributes alert rule evaluations more evenly over time, including spreading out rules within the same group",
        "stage": "preview",
        "codeowner": "@grafana/alerting-squad",
        "requiresRestart": true,
        "hideFromDocs": true
      }
    },
    {
      "metadata": {
        "name": "kubernetesAggregator",
        "resourceVersion": "1717578796182",
        "creationTimestamp": "2024-02-12T20:59:35Z"
      },
      "spec": {
        "description": "Enable grafana aggregator",
        "stage": "experimental",
        "codeowner": "@grafana/grafana-app-platform-squad",
        "requiresRestart": true
      }
    },
    {
      "metadata": {
        "name": "kubernetesDashboards",
        "resourceVersion": "1717593661635",
        "creationTimestamp": "2024-06-05T14:34:23Z"
      },
      "spec": {
        "description": "Use the kubernetes API in the frontend for dashboards",
        "stage": "experimental",
        "codeowner": "@grafana/grafana-app-platform-squad",
        "frontend": true
      }
    },
    {
      "metadata": {
        "name": "kubernetesFeatureToggles",
        "resourceVersion": "1717578796182",
        "creationTimestamp": "2024-01-18T05:32:44Z"
      },
      "spec": {
        "description": "Use the kubernetes API for feature toggle management in the frontend",
        "stage": "experimental",
        "codeowner": "@grafana/grafana-operator-experience-squad",
        "frontend": true,
        "hideFromAdminPage": true
      }
    },
    {
      "metadata": {
        "name": "kubernetesPlaylists",
        "resourceVersion": "1717578796182",
        "creationTimestamp": "2023-10-05T19:00:36Z"
      },
      "spec": {
        "description": "Use the kubernetes API in the frontend for playlists, and route /api/playlist requests to k8s",
        "stage": "GA",
        "codeowner": "@grafana/grafana-app-platform-squad",
        "requiresRestart": true
      }
    },
    {
      "metadata": {
        "name": "kubernetesSnapshots",
        "resourceVersion": "1717578796182",
        "creationTimestamp": "2023-12-05T22:31:49Z"
      },
      "spec": {
        "description": "Routes snapshot requests from /api to the /apis endpoint",
        "stage": "experimental",
        "codeowner": "@grafana/grafana-app-platform-squad",
        "requiresRestart": true
      }
    },
    {
      "metadata": {
        "name": "libraryPanelRBAC",
        "resourceVersion": "1717578796182",
        "creationTimestamp": "2023-10-11T23:30:50Z"
      },
      "spec": {
        "description": "Enables RBAC support for library panels",
        "stage": "experimental",
        "codeowner": "@grafana/dashboards-squad",
        "requiresRestart": true
      }
    },
    {
      "metadata": {
        "name": "live-service-web-worker",
        "resourceVersion": "1717578796182",
        "creationTimestamp": "2022-01-26T17:44:20Z"
      },
      "spec": {
        "description": "This will use a webworker thread to processes events rather than the main thread",
        "stage": "experimental",
        "codeowner": "@grafana/grafana-app-platform-squad",
        "frontend": true
      }
    },
    {
      "metadata": {
        "name": "logRequestsInstrumentedAsUnknown",
        "resourceVersion": "1717578796182",
        "creationTimestamp": "2022-06-10T08:56:55Z"
      },
      "spec": {
        "description": "Logs the path for requests that are instrumented as unknown",
        "stage": "experimental",
        "codeowner": "@grafana/hosted-grafana-team"
      }
    },
    {
      "metadata": {
        "name": "logRowsPopoverMenu",
        "resourceVersion": "1717578796182",
        "creationTimestamp": "2023-11-16T09:48:10Z"
      },
      "spec": {
        "description": "Enable filtering menu displayed when text of a log line is selected",
        "stage": "GA",
        "codeowner": "@grafana/observability-logs",
        "frontend": true
      }
    },
    {
      "metadata": {
        "name": "logsContextDatasourceUi",
        "resourceVersion": "1717578796182",
        "creationTimestamp": "2023-01-27T14:12:01Z"
      },
      "spec": {
        "description": "Allow datasource to provide custom UI for context view",
        "stage": "GA",
        "codeowner": "@grafana/observability-logs",
        "frontend": true,
        "allowSelfServe": true
      }
    },
    {
      "metadata": {
        "name": "logsExploreTableDefaultVisualization",
        "resourceVersion": "1717578796182",
        "creationTimestamp": "2024-05-02T15:28:15Z"
      },
      "spec": {
        "description": "Sets the logs table as default visualisation in logs explore",
        "stage": "experimental",
        "codeowner": "@grafana/observability-logs",
        "frontend": true
      }
    },
    {
      "metadata": {
        "name": "logsExploreTableVisualisation",
        "resourceVersion": "1717578796182",
        "creationTimestamp": "2023-07-12T13:52:42Z"
      },
      "spec": {
        "description": "A table visualisation for logs in Explore",
        "stage": "GA",
        "codeowner": "@grafana/observability-logs",
        "frontend": true
      }
    },
    {
      "metadata": {
        "name": "logsInfiniteScrolling",
        "resourceVersion": "1717578796182",
        "creationTimestamp": "2023-11-09T10:54:03Z"
      },
      "spec": {
        "description": "Enables infinite scrolling for the Logs panel in Explore and Dashboards",
        "stage": "GA",
        "codeowner": "@grafana/observability-logs",
        "frontend": true
      }
    },
    {
      "metadata": {
        "name": "lokiExperimentalStreaming",
        "resourceVersion": "1717578796182",
        "creationTimestamp": "2023-06-19T10:03:51Z"
      },
      "spec": {
        "description": "Support new streaming approach for loki (prototype, needs special loki build)",
        "stage": "experimental",
        "codeowner": "@grafana/observability-logs"
      }
    },
    {
      "metadata": {
        "name": "lokiLogsDataplane",
        "resourceVersion": "1717578796182",
        "creationTimestamp": "2023-07-13T07:58:00Z"
      },
      "spec": {
        "description": "Changes logs responses from Loki to be compliant with the dataplane specification.",
        "stage": "experimental",
        "codeowner": "@grafana/observability-logs"
      }
    },
    {
      "metadata": {
        "name": "lokiMetricDataplane",
        "resourceVersion": "1717578796182",
        "creationTimestamp": "2023-04-13T13:07:08Z"
      },
      "spec": {
        "description": "Changes metric responses from Loki to be compliant with the dataplane specification.",
        "stage": "GA",
        "codeowner": "@grafana/observability-logs",
        "allowSelfServe": true
      }
    },
    {
      "metadata": {
        "name": "lokiPredefinedOperations",
        "resourceVersion": "1717578796182",
        "creationTimestamp": "2023-06-02T10:52:36Z"
      },
      "spec": {
        "description": "Adds predefined query operations to Loki query editor",
        "stage": "experimental",
        "codeowner": "@grafana/observability-logs",
        "frontend": true
      }
    },
    {
      "metadata": {
        "name": "lokiQueryHints",
        "resourceVersion": "1717578796182",
        "creationTimestamp": "2023-12-18T20:43:16Z"
      },
      "spec": {
        "description": "Enables query hints for Loki",
        "stage": "GA",
        "codeowner": "@grafana/observability-logs",
        "frontend": true
      }
    },
    {
      "metadata": {
        "name": "lokiQuerySplitting",
        "resourceVersion": "1717578796182",
        "creationTimestamp": "2023-02-09T17:27:02Z"
      },
      "spec": {
        "description": "Split large interval queries into subqueries with smaller time intervals",
        "stage": "GA",
        "codeowner": "@grafana/observability-logs",
        "frontend": true,
        "allowSelfServe": true
      }
    },
    {
      "metadata": {
        "name": "lokiQuerySplittingConfig",
        "resourceVersion": "1717578796182",
        "creationTimestamp": "2023-03-20T15:51:36Z"
      },
      "spec": {
        "description": "Give users the option to configure split durations for Loki queries",
        "stage": "experimental",
        "codeowner": "@grafana/observability-logs",
        "frontend": true
      }
    },
    {
      "metadata": {
        "name": "lokiRunQueriesInParallel",
        "resourceVersion": "1717578796182",
        "creationTimestamp": "2023-09-19T09:34:01Z"
      },
      "spec": {
        "description": "Enables running Loki queries in parallel",
        "stage": "privatePreview",
        "codeowner": "@grafana/observability-logs"
      }
    },
    {
      "metadata": {
        "name": "lokiStructuredMetadata",
        "resourceVersion": "1717578796182",
        "creationTimestamp": "2023-11-16T16:06:14Z"
      },
      "spec": {
        "description": "Enables the loki data source to request structured metadata from the Loki server",
        "stage": "GA",
        "codeowner": "@grafana/observability-logs"
      }
    },
    {
      "metadata": {
        "name": "managedPluginsInstall",
        "resourceVersion": "1717578796182",
        "creationTimestamp": "2023-10-18T13:17:03Z"
      },
      "spec": {
        "description": "Install managed plugins directly from plugins catalog",
        "stage": "GA",
        "codeowner": "@grafana/plugins-platform-backend"
      }
    },
    {
      "metadata": {
        "name": "metricsSummary",
        "resourceVersion": "1717578796182",
        "creationTimestamp": "2023-08-28T14:02:12Z"
      },
      "spec": {
        "description": "Enables metrics summary queries in the Tempo data source",
        "stage": "experimental",
        "codeowner": "@grafana/observability-traces-and-profiling",
        "frontend": true
      }
    },
    {
      "metadata": {
        "name": "mlExpressions",
        "resourceVersion": "1717578796182",
        "creationTimestamp": "2023-07-13T17:37:50Z"
      },
      "spec": {
        "description": "Enable support for Machine Learning in server-side expressions",
        "stage": "experimental",
        "codeowner": "@grafana/alerting-squad"
      }
    },
    {
      "metadata": {
        "name": "mysqlAnsiQuotes",
        "resourceVersion": "1717578796182",
        "creationTimestamp": "2022-10-12T11:43:35Z"
      },
      "spec": {
        "description": "Use double quotes to escape keyword in a MySQL query",
        "stage": "experimental",
        "codeowner": "@grafana/search-and-storage"
      }
    },
    {
      "metadata": {
        "name": "nestedFolders",
        "resourceVersion": "1717578796182",
        "creationTimestamp": "2022-10-26T14:15:14Z"
      },
      "spec": {
        "description": "Enable folder nesting",
        "stage": "GA",
        "codeowner": "@grafana/search-and-storage"
      }
    },
    {
      "metadata": {
        "name": "newDashboardSharingComponent",
        "resourceVersion": "1717578796182",
        "creationTimestamp": "2024-05-03T15:02:18Z"
      },
      "spec": {
        "description": "Enables the new sharing drawer design",
        "stage": "experimental",
        "codeowner": "@grafana/sharing-squad",
        "frontend": true
      }
    },
    {
      "metadata": {
        "name": "newDashboardWithFiltersAndGroupBy",
        "resourceVersion": "1717578796182",
        "creationTimestamp": "2024-04-04T11:25:21Z"
      },
      "spec": {
        "description": "Enables filters and group by variables on all new dashboards. Variables are added only if default data source supports filtering.",
        "stage": "experimental",
        "codeowner": "@grafana/dashboards-squad",
        "hideFromAdminPage": true,
        "hideFromDocs": true
      }
    },
    {
      "metadata": {
        "name": "newFolderPicker",
        "resourceVersion": "1717578796182",
        "creationTimestamp": "2024-01-15T11:43:19Z"
      },
      "spec": {
        "description": "Enables the nested folder picker without having nested folders enabled",
        "stage": "experimental",
        "codeowner": "@grafana/grafana-frontend-platform",
        "frontend": true
      }
    },
    {
      "metadata": {
        "name": "newPDFRendering",
        "resourceVersion": "1717578796182",
        "creationTimestamp": "2024-02-08T12:09:34Z"
      },
      "spec": {
        "description": "New implementation for the dashboard-to-PDF rendering",
        "stage": "preview",
        "codeowner": "@grafana/sharing-squad"
      }
    },
    {
      "metadata": {
        "name": "nodeGraphDotLayout",
        "resourceVersion": "1717578796182",
        "creationTimestamp": "2024-01-31T16:26:12Z"
      },
      "spec": {
        "description": "Changed the layout algorithm for the node graph",
        "stage": "experimental",
        "codeowner": "@grafana/observability-traces-and-profiling",
        "frontend": true
      }
    },
    {
      "metadata": {
        "name": "notificationBanner",
        "resourceVersion": "1717578796182",
        "creationTimestamp": "2024-05-13T09:32:34Z"
      },
      "spec": {
        "description": "Enables the notification banner UI and API",
        "stage": "experimental",
        "codeowner": "@grafana/grafana-frontend-platform"
      }
    },
    {
      "metadata": {
        "name": "oauthRequireSubClaim",
        "resourceVersion": "1717578796182",
        "creationTimestamp": "2024-03-25T13:22:24Z"
      },
      "spec": {
        "description": "Require that sub claims is present in oauth tokens.",
        "stage": "experimental",
        "codeowner": "@grafana/identity-access-team",
        "hideFromAdminPage": true,
        "hideFromDocs": true
      }
    },
    {
      "metadata": {
        "name": "onPremToCloudMigrations",
        "resourceVersion": "1717578796182",
        "creationTimestamp": "2024-01-22T16:09:08Z"
      },
      "spec": {
        "description": "In-development feature that will allow users to easily migrate their on-prem Grafana instances to Grafana Cloud.",
        "stage": "experimental",
        "codeowner": "@grafana/grafana-operator-experience-squad"
      }
    },
    {
      "metadata": {
        "name": "openSearchBackendFlowEnabled",
        "resourceVersion": "1718357852240",
        "creationTimestamp": "2024-06-14T09:37:32Z"
      },
      "spec": {
        "description": "Enables the backend query flow for Open Search datasource plugin",
        "stage": "preview",
        "codeowner": "@grafana/aws-datasources"
      }
    },
    {
      "metadata": {
        "name": "panelFilterVariable",
        "resourceVersion": "1717578796182",
        "creationTimestamp": "2023-11-03T12:15:54Z"
      },
      "spec": {
        "description": "Enables use of the `systemPanelFilterVar` variable to filter panels in a dashboard",
        "stage": "experimental",
        "codeowner": "@grafana/dashboards-squad",
        "frontend": true,
        "hideFromDocs": true
      }
    },
    {
      "metadata": {
        "name": "panelMonitoring",
        "resourceVersion": "1717578796182",
        "creationTimestamp": "2023-10-09T05:19:08Z"
      },
      "spec": {
        "description": "Enables panel monitoring through logs and measurements",
        "stage": "GA",
        "codeowner": "@grafana/dataviz-squad",
        "frontend": true
      }
    },
    {
      "metadata": {
        "name": "panelTitleSearch",
        "resourceVersion": "1717578796182",
        "creationTimestamp": "2022-02-15T18:26:03Z"
      },
      "spec": {
        "description": "Search for dashboards using panel title",
        "stage": "preview",
        "codeowner": "@grafana/grafana-app-platform-squad",
        "hideFromAdminPage": true
      }
    },
    {
      "metadata": {
        "name": "panelTitleSearchInV1",
        "resourceVersion": "1717578796182",
        "creationTimestamp": "2023-10-13T12:04:24Z"
      },
      "spec": {
        "description": "Enable searching for dashboards using panel title in search v1",
        "stage": "experimental",
        "codeowner": "@grafana/search-and-storage",
        "requiresDevMode": true
      }
    },
    {
      "metadata": {
        "name": "pdfTables",
        "resourceVersion": "1717578796182",
        "creationTimestamp": "2023-11-06T13:39:22Z"
      },
      "spec": {
        "description": "Enables generating table data as PDF in reporting",
        "stage": "preview",
        "codeowner": "@grafana/sharing-squad"
      }
    },
    {
      "metadata": {
        "name": "permissionsFilterRemoveSubquery",
        "resourceVersion": "1717578796182",
        "creationTimestamp": "2023-08-02T07:39:25Z"
      },
      "spec": {
        "description": "Alternative permission filter implementation that does not use subqueries for fetching the dashboard folder",
        "stage": "experimental",
        "codeowner": "@grafana/grafana-backend-group"
      }
    },
    {
      "metadata": {
        "name": "pinNavItems",
        "resourceVersion": "1718017263521",
        "creationTimestamp": "2024-06-10T11:01:03Z"
      },
      "spec": {
        "description": "Enables pinning of nav items",
        "stage": "experimental",
        "codeowner": "@grafana/grafana-frontend-platform"
      }
    },
    {
      "metadata": {
<<<<<<< HEAD
        "name": "pinNavItems",
        "resourceVersion": "1718017263521",
        "creationTimestamp": "2024-06-10T11:01:03Z",
        "deletionTimestamp": "2024-06-12T08:28:14Z"
      },
      "spec": {
        "description": "Enables pinning of nav items",
        "stage": "experimental",
        "codeowner": "@grafana/grafana-frontend-platform"
      }
    },
    {
      "metadata": {
        "name": "pinNavItems",
        "resourceVersion": "1718017263521",
        "creationTimestamp": "2024-06-10T11:01:03Z",
        "deletionTimestamp": "2024-06-13T11:41:02Z"
      },
      "spec": {
        "description": "Enables pinning of nav items",
        "stage": "experimental",
        "codeowner": "@grafana/grafana-frontend-platform"
      }
    },
    {
      "metadata": {
=======
>>>>>>> 94e6bcd3
        "name": "pluginProxyPreserveTrailingSlash",
        "resourceVersion": "1717581171624",
        "creationTimestamp": "2024-06-05T11:36:14Z"
      },
      "spec": {
        "description": "Preserve plugin proxy trailing slash.",
        "stage": "GA",
        "codeowner": "@grafana/plugins-platform-backend"
      }
    },
    {
      "metadata": {
        "name": "pluginsAPIMetrics",
        "resourceVersion": "1717578796182",
        "creationTimestamp": "2023-09-21T11:36:32Z"
      },
      "spec": {
        "description": "Sends metrics of public grafana packages usage by plugins",
        "stage": "experimental",
        "codeowner": "@grafana/plugins-platform-backend",
        "frontend": true
      }
    },
    {
      "metadata": {
        "name": "pluginsFrontendSandbox",
        "resourceVersion": "1717578796182",
        "creationTimestamp": "2023-06-05T08:51:36Z"
      },
      "spec": {
        "description": "Enables the plugins frontend sandbox",
        "stage": "experimental",
        "codeowner": "@grafana/plugins-platform-backend",
        "frontend": true
      }
    },
    {
      "metadata": {
        "name": "pluginsSkipHostEnvVars",
        "resourceVersion": "1717578796182",
        "creationTimestamp": "2023-11-15T17:09:14Z"
      },
      "spec": {
        "description": "Disables passing host environment variable to plugin processes",
        "stage": "experimental",
        "codeowner": "@grafana/plugins-platform-backend"
      }
    },
    {
      "metadata": {
        "name": "preserveDashboardStateWhenNavigating",
        "resourceVersion": "1717578796182",
        "creationTimestamp": "2024-05-27T12:28:06Z"
      },
      "spec": {
        "description": "Enables possibility to preserve dashboard variables and time range when navigating between dashboards",
        "stage": "experimental",
        "codeowner": "@grafana/dashboards-squad",
        "hideFromAdminPage": true,
        "hideFromDocs": true
      }
    },
    {
      "metadata": {
        "name": "promQLScope",
        "resourceVersion": "1717578796182",
        "creationTimestamp": "2024-01-29T20:22:17Z"
      },
      "spec": {
        "description": "In-development feature that will allow injection of labels into prometheus queries.",
        "stage": "experimental",
        "codeowner": "@grafana/observability-metrics"
      }
    },
    {
      "metadata": {
        "name": "prometheusCodeModeMetricNamesSearch",
        "resourceVersion": "1717578796182",
        "creationTimestamp": "2024-04-04T20:38:23Z"
      },
      "spec": {
        "description": "Enables search for metric names in Code Mode, to improve performance when working with an enormous number of metric names",
        "stage": "experimental",
        "codeowner": "@grafana/observability-metrics",
        "frontend": true
      }
    },
    {
      "metadata": {
        "name": "prometheusConfigOverhaulAuth",
        "resourceVersion": "1717578796182",
        "creationTimestamp": "2023-07-26T16:09:53Z"
      },
      "spec": {
        "description": "Update the Prometheus configuration page with the new auth component",
        "stage": "GA",
        "codeowner": "@grafana/observability-metrics"
      }
    },
    {
      "metadata": {
        "name": "prometheusDataplane",
        "resourceVersion": "1717578796182",
        "creationTimestamp": "2023-03-29T15:26:32Z"
      },
      "spec": {
        "description": "Changes responses to from Prometheus to be compliant with the dataplane specification. In particular, when this feature toggle is active, the numeric `Field.Name` is set from 'Value' to the value of the `__name__` label.",
        "stage": "GA",
        "codeowner": "@grafana/observability-metrics",
        "allowSelfServe": true
      }
    },
    {
      "metadata": {
        "name": "prometheusIncrementalQueryInstrumentation",
        "resourceVersion": "1717578796182",
        "creationTimestamp": "2023-07-05T19:39:49Z"
      },
      "spec": {
        "description": "Adds RudderStack events to incremental queries",
        "stage": "experimental",
        "codeowner": "@grafana/observability-metrics",
        "frontend": true
      }
    },
    {
      "metadata": {
        "name": "prometheusMetricEncyclopedia",
        "resourceVersion": "1717578796182",
        "creationTimestamp": "2023-03-07T18:41:05Z"
      },
      "spec": {
        "description": "Adds the metrics explorer component to the Prometheus query builder as an option in metric select",
        "stage": "GA",
        "codeowner": "@grafana/observability-metrics",
        "frontend": true,
        "allowSelfServe": true
      }
    },
    {
      "metadata": {
        "name": "prometheusPromQAIL",
        "resourceVersion": "1717578796182",
        "creationTimestamp": "2023-10-19T15:45:32Z"
      },
      "spec": {
        "description": "Prometheus and AI/ML to assist users in creating a query",
        "stage": "experimental",
        "codeowner": "@grafana/observability-metrics",
        "frontend": true
      }
    },
    {
      "metadata": {
        "name": "publicDashboards",
        "resourceVersion": "1717578796182",
        "creationTimestamp": "2022-04-07T18:30:19Z"
      },
      "spec": {
        "description": "[Deprecated] Public dashboards are now enabled by default; to disable them, use the configuration setting. This feature toggle will be removed in the next major version.",
        "stage": "GA",
        "codeowner": "@grafana/sharing-squad",
        "allowSelfServe": true
      }
    },
    {
      "metadata": {
        "name": "publicDashboardsEmailSharing",
        "resourceVersion": "1717578796182",
        "creationTimestamp": "2023-01-03T19:45:15Z"
      },
      "spec": {
        "description": "Enables public dashboard sharing to be restricted to only allowed emails",
        "stage": "preview",
        "codeowner": "@grafana/sharing-squad",
        "hideFromAdminPage": true,
        "hideFromDocs": true
      }
    },
    {
      "metadata": {
        "name": "publicDashboardsScene",
        "resourceVersion": "1717578796182",
        "creationTimestamp": "2024-03-22T14:48:21Z"
      },
      "spec": {
        "description": "Enables public dashboard rendering using scenes",
        "stage": "experimental",
        "codeowner": "@grafana/sharing-squad",
        "frontend": true
      }
    },
    {
      "metadata": {
        "name": "queryLibrary",
        "resourceVersion": "1717578796182",
        "creationTimestamp": "2022-10-07T18:31:45Z",
        "deletionTimestamp": "2023-03-20T16:00:14Z"
      },
      "spec": {
        "description": "Enables Query Library feature in Explore",
        "stage": "experimental",
        "codeowner": "@grafana/explore-squad"
      }
    },
    {
      "metadata": {
        "name": "queryOverLive",
        "resourceVersion": "1717578796182",
        "creationTimestamp": "2022-01-26T17:44:20Z"
      },
      "spec": {
        "description": "Use Grafana Live WebSocket to execute backend queries",
        "stage": "experimental",
        "codeowner": "@grafana/grafana-app-platform-squad",
        "frontend": true
      }
    },
    {
      "metadata": {
        "name": "queryService",
        "resourceVersion": "1717578796182",
        "creationTimestamp": "2024-04-19T09:26:21Z"
      },
      "spec": {
        "description": "Register /apis/query.grafana.app/ -- will eventually replace /api/ds/query",
        "stage": "experimental",
        "codeowner": "@grafana/grafana-app-platform-squad",
        "requiresRestart": true
      }
    },
    {
      "metadata": {
        "name": "queryServiceFromUI",
        "resourceVersion": "1717578796182",
        "creationTimestamp": "2024-04-19T09:26:21Z"
      },
      "spec": {
        "description": "Routes requests to the new query service",
        "stage": "experimental",
        "codeowner": "@grafana/grafana-app-platform-squad",
        "frontend": true
      }
    },
    {
      "metadata": {
        "name": "queryServiceRewrite",
        "resourceVersion": "1717578796182",
        "creationTimestamp": "2024-04-19T09:26:21Z"
      },
      "spec": {
        "description": "Rewrite requests targeting /ds/query to the query service",
        "stage": "experimental",
        "codeowner": "@grafana/grafana-app-platform-squad",
        "requiresRestart": true
      }
    },
    {
      "metadata": {
        "name": "recordedQueriesMulti",
        "resourceVersion": "1717578796182",
        "creationTimestamp": "2023-06-14T12:34:22Z"
      },
      "spec": {
        "description": "Enables writing multiple items from a single query within Recorded Queries",
        "stage": "GA",
        "codeowner": "@grafana/observability-metrics"
      }
    },
    {
      "metadata": {
        "name": "recoveryThreshold",
        "resourceVersion": "1717578796182",
        "creationTimestamp": "2023-10-10T14:51:50Z"
      },
      "spec": {
        "description": "Enables feature recovery threshold (aka hysteresis) for threshold server-side expression",
        "stage": "GA",
        "codeowner": "@grafana/alerting-squad",
        "requiresRestart": true
      }
    },
    {
      "metadata": {
        "name": "refactorVariablesTimeRange",
        "resourceVersion": "1717578796182",
        "creationTimestamp": "2023-06-06T13:12:09Z"
      },
      "spec": {
        "description": "Refactor time range variables flow to reduce number of API calls made when query variables are chained",
        "stage": "preview",
        "codeowner": "@grafana/dashboards-squad",
        "hideFromAdminPage": true
      }
    },
    {
      "metadata": {
        "name": "regressionTransformation",
        "resourceVersion": "1717578796182",
        "creationTimestamp": "2023-11-24T14:49:16Z"
      },
      "spec": {
        "description": "Enables regression analysis transformation",
        "stage": "preview",
        "codeowner": "@grafana/dataviz-squad",
        "frontend": true
      }
    },
    {
      "metadata": {
        "name": "renderAuthJWT",
        "resourceVersion": "1717578796182",
        "creationTimestamp": "2023-04-03T16:53:38Z"
      },
      "spec": {
        "description": "Uses JWT-based auth for rendering instead of relying on remote cache",
        "stage": "preview",
        "codeowner": "@grafana/grafana-as-code",
        "hideFromAdminPage": true
      }
    },
    {
      "metadata": {
        "name": "reportingRetries",
        "resourceVersion": "1717578796182",
        "creationTimestamp": "2023-08-31T07:47:47Z"
      },
      "spec": {
        "description": "Enables rendering retries for the reporting feature",
        "stage": "preview",
        "codeowner": "@grafana/sharing-squad",
        "requiresRestart": true
      }
    },
    {
      "metadata": {
        "name": "scenes",
        "resourceVersion": "1717578796182",
        "creationTimestamp": "2022-07-07T06:53:02Z"
      },
      "spec": {
        "description": "Experimental framework to build interactive dashboards",
        "stage": "experimental",
        "codeowner": "@grafana/dashboards-squad",
        "frontend": true
      }
    },
    {
      "metadata": {
        "name": "scopeFilters",
        "resourceVersion": "1717578796182",
        "creationTimestamp": "2024-03-05T15:41:19Z"
      },
      "spec": {
        "description": "Enables the use of scope filters in Grafana",
        "stage": "experimental",
        "codeowner": "@grafana/dashboards-squad",
        "hideFromAdminPage": true,
        "hideFromDocs": true
      }
    },
    {
      "metadata": {
        "name": "showDashboardValidationWarnings",
        "resourceVersion": "1717578796182",
        "creationTimestamp": "2022-10-14T13:51:05Z"
      },
      "spec": {
        "description": "Show warnings when dashboards do not validate against the schema",
        "stage": "experimental",
        "codeowner": "@grafana/dashboards-squad"
      }
    },
    {
      "metadata": {
        "name": "sqlDatasourceDatabaseSelection",
        "resourceVersion": "1717578796182",
        "creationTimestamp": "2023-06-06T16:28:52Z"
      },
      "spec": {
        "description": "Enables previous SQL data source dataset dropdown behavior",
        "stage": "preview",
        "codeowner": "@grafana/dataviz-squad",
        "frontend": true,
        "hideFromAdminPage": true
      }
    },
    {
      "metadata": {
        "name": "sqlExpressions",
        "resourceVersion": "1717578796182",
        "creationTimestamp": "2024-02-27T21:16:00Z"
      },
      "spec": {
        "description": "Enables using SQL and DuckDB functions as Expressions.",
        "stage": "experimental",
        "codeowner": "@grafana/grafana-app-platform-squad"
      }
    },
    {
      "metadata": {
        "name": "sseGroupByDatasource",
        "resourceVersion": "1717578796182",
        "creationTimestamp": "2023-09-07T20:02:07Z"
      },
      "spec": {
        "description": "Send query to the same datasource in a single request when using server side expressions. The `cloudWatchBatchQueries` feature toggle should be enabled if this used with CloudWatch.",
        "stage": "experimental",
        "codeowner": "@grafana/observability-metrics"
      }
    },
    {
      "metadata": {
        "name": "ssoSettingsApi",
        "resourceVersion": "1717578796182",
        "creationTimestamp": "2023-11-08T09:50:01Z"
      },
      "spec": {
        "description": "Enables the SSO settings API and the OAuth configuration UIs in Grafana",
        "stage": "GA",
        "codeowner": "@grafana/identity-access-team",
        "allowSelfServe": true
      }
    },
    {
      "metadata": {
        "name": "ssoSettingsSAML",
        "resourceVersion": "1717578796182",
        "creationTimestamp": "2024-03-14T11:04:45Z"
      },
      "spec": {
        "description": "Use the new SSO Settings API to configure the SAML connector",
        "stage": "preview",
        "codeowner": "@grafana/identity-access-team",
        "allowSelfServe": true
      }
    },
    {
      "metadata": {
        "name": "storage",
        "resourceVersion": "1717578796182",
        "creationTimestamp": "2022-03-17T17:19:23Z"
      },
      "spec": {
        "description": "Configurable storage for dashboards, datasources, and resources",
        "stage": "experimental",
        "codeowner": "@grafana/grafana-app-platform-squad"
      }
    },
    {
      "metadata": {
        "name": "tableSharedCrosshair",
        "resourceVersion": "1717578796182",
        "creationTimestamp": "2023-12-13T09:33:14Z"
      },
      "spec": {
        "description": "Enables shared crosshair in table panel",
        "stage": "experimental",
        "codeowner": "@grafana/dataviz-squad",
        "frontend": true
      }
    },
    {
      "metadata": {
        "name": "teamHttpHeaders",
        "resourceVersion": "1717578796182",
        "creationTimestamp": "2023-10-17T10:23:54Z"
      },
      "spec": {
        "description": "Enables Team LBAC for datasources to apply team headers to the client requests",
        "stage": "preview",
        "codeowner": "@grafana/identity-access-team"
      }
    },
    {
      "metadata": {
        "name": "tlsMemcached",
        "resourceVersion": "1717578796182",
        "creationTimestamp": "2024-05-09T19:12:08Z"
      },
      "spec": {
        "description": "Use TLS-enabled memcached in the enterprise caching feature",
        "stage": "experimental",
        "codeowner": "@grafana/grafana-operator-experience-squad",
        "hideFromDocs": true
      }
    },
    {
      "metadata": {
        "name": "topnav",
        "resourceVersion": "1717578796182",
        "creationTimestamp": "2022-06-20T14:25:43Z"
      },
      "spec": {
        "description": "Enables topnav support in external plugins. The new Grafana navigation cannot be disabled.",
        "stage": "deprecated",
        "codeowner": "@grafana/grafana-frontend-platform"
      }
    },
    {
      "metadata": {
        "name": "traceQLStreaming",
        "resourceVersion": "1717578796182",
        "creationTimestamp": "2023-07-26T13:33:16Z"
      },
      "spec": {
        "description": "Enables response streaming of TraceQL queries of the Tempo data source",
        "stage": "GA",
        "codeowner": "@grafana/observability-traces-and-profiling",
        "frontend": true
      }
    },
    {
      "metadata": {
        "name": "transformationsRedesign",
        "resourceVersion": "1717578796182",
        "creationTimestamp": "2023-07-12T16:35:49Z"
      },
      "spec": {
        "description": "Enables the transformations redesign",
        "stage": "GA",
        "codeowner": "@grafana/observability-metrics",
        "frontend": true,
        "allowSelfServe": true
      }
    },
    {
      "metadata": {
        "name": "transformationsVariableSupport",
        "resourceVersion": "1718190346540",
        "creationTimestamp": "2023-10-04T14:28:46Z",
        "annotations": {
          "grafana.app/updatedTimestamp": "2024-06-12 11:05:46.540869 +0000 UTC"
        }
      },
      "spec": {
        "description": "Allows using variables in transformations",
        "stage": "GA",
        "codeowner": "@grafana/dataviz-squad",
        "frontend": true
      }
    },
    {
      "metadata": {
        "name": "unifiedRequestLog",
        "resourceVersion": "1717578796182",
        "creationTimestamp": "2023-03-31T13:38:09Z"
      },
      "spec": {
        "description": "Writes error logs to the request logger",
        "stage": "experimental",
        "codeowner": "@grafana/grafana-backend-group"
      }
    },
    {
      "metadata": {
        "name": "unifiedStorage",
        "resourceVersion": "1717578796182",
        "creationTimestamp": "2023-12-06T20:21:21Z"
      },
      "spec": {
        "description": "SQL-based k8s storage",
        "stage": "experimental",
        "codeowner": "@grafana/grafana-app-platform-squad",
        "requiresRestart": true
      }
    },
    {
      "metadata": {
        "name": "vizAndWidgetSplit",
        "resourceVersion": "1717578796182",
        "creationTimestamp": "2023-06-27T10:22:13Z"
      },
      "spec": {
        "description": "Split panels between visualizations and widgets",
        "stage": "experimental",
        "codeowner": "@grafana/dashboards-squad",
        "frontend": true
      }
    },
    {
      "metadata": {
        "name": "wargamesTesting",
        "resourceVersion": "1717578796182",
        "creationTimestamp": "2023-09-13T18:32:01Z"
      },
      "spec": {
        "description": "Placeholder feature flag for internal testing",
        "stage": "experimental",
        "codeowner": "@grafana/hosted-grafana-team"
      }
    }
  ]
}<|MERGE_RESOLUTION|>--- conflicted
+++ resolved
@@ -309,14 +309,1278 @@
     },
     {
       "metadata": {
-<<<<<<< HEAD
-        "name": "authZGRPCServer",
-        "resourceVersion": "1718093439898",
-        "creationTimestamp": "2024-06-11T08:10:39Z",
-        "deletionTimestamp": "2024-06-13T11:41:02Z"
-      },
-      "spec": {
-        "description": "Enables the gRPC server for authorization",
+        "name": "autoMigrateGraphPanel",
+        "resourceVersion": "1717578796182",
+        "creationTimestamp": "2024-02-08T22:00:48Z"
+      },
+      "spec": {
+        "description": "Migrate old graph panel to supported time series panel - broken out from autoMigrateOldPanels to enable granular tracking",
+        "stage": "preview",
+        "codeowner": "@grafana/dataviz-squad",
+        "frontend": true
+      }
+    },
+    {
+      "metadata": {
+        "name": "autoMigrateOldPanels",
+        "resourceVersion": "1717578796182",
+        "creationTimestamp": "2023-03-23T04:02:36Z"
+      },
+      "spec": {
+        "description": "Migrate old angular panels to supported versions (graph, table-old, worldmap, etc)",
+        "stage": "preview",
+        "codeowner": "@grafana/dataviz-squad",
+        "frontend": true
+      }
+    },
+    {
+      "metadata": {
+        "name": "autoMigratePiechartPanel",
+        "resourceVersion": "1717578796182",
+        "creationTimestamp": "2024-02-14T16:06:25Z"
+      },
+      "spec": {
+        "description": "Migrate old piechart panel to supported piechart panel - broken out from autoMigrateOldPanels to enable granular tracking",
+        "stage": "preview",
+        "codeowner": "@grafana/dataviz-squad",
+        "frontend": true
+      }
+    },
+    {
+      "metadata": {
+        "name": "autoMigrateStatPanel",
+        "resourceVersion": "1717578796182",
+        "creationTimestamp": "2024-02-14T16:06:25Z"
+      },
+      "spec": {
+        "description": "Migrate old stat panel to supported stat panel - broken out from autoMigrateOldPanels to enable granular tracking",
+        "stage": "preview",
+        "codeowner": "@grafana/dataviz-squad",
+        "frontend": true
+      }
+    },
+    {
+      "metadata": {
+        "name": "autoMigrateTablePanel",
+        "resourceVersion": "1717578796182",
+        "creationTimestamp": "2024-02-14T16:06:25Z"
+      },
+      "spec": {
+        "description": "Migrate old table panel to supported table panel - broken out from autoMigrateOldPanels to enable granular tracking",
+        "stage": "preview",
+        "codeowner": "@grafana/dataviz-squad",
+        "frontend": true
+      }
+    },
+    {
+      "metadata": {
+        "name": "autoMigrateWorldmapPanel",
+        "resourceVersion": "1717578796182",
+        "creationTimestamp": "2024-02-14T16:06:25Z"
+      },
+      "spec": {
+        "description": "Migrate old worldmap panel to supported geomap panel - broken out from autoMigrateOldPanels to enable granular tracking",
+        "stage": "preview",
+        "codeowner": "@grafana/dataviz-squad",
+        "frontend": true
+      }
+    },
+    {
+      "metadata": {
+        "name": "autoMigrateXYChartPanel",
+        "resourceVersion": "1717578796182",
+        "creationTimestamp": "2024-03-22T15:44:37Z"
+      },
+      "spec": {
+        "description": "Migrate old XYChart panel to new XYChart2 model",
+        "stage": "preview",
+        "codeowner": "@grafana/dataviz-squad",
+        "frontend": true
+      }
+    },
+    {
+      "metadata": {
+        "name": "autofixDSUID",
+        "resourceVersion": "1717578796182",
+        "creationTimestamp": "2024-05-03T11:32:07Z"
+      },
+      "spec": {
+        "description": "Automatically migrates invalid datasource UIDs",
+        "stage": "experimental",
+        "codeowner": "@grafana/plugins-platform-backend"
+      }
+    },
+    {
+      "metadata": {
+        "name": "awsAsyncQueryCaching",
+        "resourceVersion": "1717578796182",
+        "creationTimestamp": "2023-07-21T15:34:07Z"
+      },
+      "spec": {
+        "description": "Enable caching for async queries for Redshift and Athena. Requires that the datasource has caching and async query support enabled",
+        "stage": "GA",
+        "codeowner": "@grafana/aws-datasources"
+      }
+    },
+    {
+      "metadata": {
+        "name": "awsDatasourcesNewFormStyling",
+        "resourceVersion": "1717578796182",
+        "creationTimestamp": "2023-10-12T08:59:10Z"
+      },
+      "spec": {
+        "description": "Applies new form styling for configuration and query editors in AWS plugins",
+        "stage": "GA",
+        "codeowner": "@grafana/aws-datasources",
+        "frontend": true
+      }
+    },
+    {
+      "metadata": {
+        "name": "awsDatasourcesTempCredentials",
+        "resourceVersion": "1717578796182",
+        "creationTimestamp": "2023-07-06T15:06:11Z"
+      },
+      "spec": {
+        "description": "Support temporary security credentials in AWS plugins for Grafana Cloud customers",
+        "stage": "experimental",
+        "codeowner": "@grafana/aws-datasources"
+      }
+    },
+    {
+      "metadata": {
+        "name": "azureMonitorPrometheusExemplars",
+        "resourceVersion": "1717667267324",
+        "creationTimestamp": "2024-06-06T16:53:17Z"
+      },
+      "spec": {
+        "description": "Allows configuration of Azure Monitor as a data source that can provide Prometheus exemplars",
+        "stage": "experimental",
+        "codeowner": "@grafana/partner-datasources"
+      }
+    },
+    {
+      "metadata": {
+        "name": "betterPageScrolling",
+        "resourceVersion": "1717578796182",
+        "creationTimestamp": "2024-03-06T15:06:47Z"
+      },
+      "spec": {
+        "description": "Removes CustomScrollbar from the UI, relying on native browser scrollbars",
+        "stage": "GA",
+        "codeowner": "@grafana/grafana-frontend-platform",
+        "frontend": true
+      }
+    },
+    {
+      "metadata": {
+        "name": "cachingOptimizeSerializationMemoryUsage",
+        "resourceVersion": "1717578796182",
+        "creationTimestamp": "2023-10-12T16:56:49Z"
+      },
+      "spec": {
+        "description": "If enabled, the caching backend gradually serializes query responses for the cache, comparing against the configured `[caching]max_value_mb` value as it goes. This can can help prevent Grafana from running out of memory while attempting to cache very large query responses.",
+        "stage": "experimental",
+        "codeowner": "@grafana/grafana-operator-experience-squad"
+      }
+    },
+    {
+      "metadata": {
+        "name": "canvasPanelNesting",
+        "resourceVersion": "1717578796182",
+        "creationTimestamp": "2022-05-31T19:03:34Z"
+      },
+      "spec": {
+        "description": "Allow elements nesting",
+        "stage": "experimental",
+        "codeowner": "@grafana/dataviz-squad",
+        "frontend": true,
+        "hideFromAdminPage": true
+      }
+    },
+    {
+      "metadata": {
+        "name": "canvasPanelPanZoom",
+        "resourceVersion": "1717578796182",
+        "creationTimestamp": "2024-01-02T19:52:21Z"
+      },
+      "spec": {
+        "description": "Allow pan and zoom in canvas panel",
+        "stage": "preview",
+        "codeowner": "@grafana/dataviz-squad",
+        "frontend": true
+      }
+    },
+    {
+      "metadata": {
+        "name": "cloudRBACRoles",
+        "resourceVersion": "1717578796182",
+        "creationTimestamp": "2024-01-10T13:19:01Z"
+      },
+      "spec": {
+        "description": "Enabled grafana cloud specific RBAC roles",
+        "stage": "experimental",
+        "codeowner": "@grafana/identity-access-team",
+        "requiresRestart": true,
+        "hideFromDocs": true
+      }
+    },
+    {
+      "metadata": {
+        "name": "cloudWatchBatchQueries",
+        "resourceVersion": "1717578796182",
+        "creationTimestamp": "2023-10-20T19:09:41Z"
+      },
+      "spec": {
+        "description": "Runs CloudWatch metrics queries as separate batches",
+        "stage": "preview",
+        "codeowner": "@grafana/aws-datasources"
+      }
+    },
+    {
+      "metadata": {
+        "name": "cloudWatchCrossAccountQuerying",
+        "resourceVersion": "1717578796182",
+        "creationTimestamp": "2022-11-28T11:39:12Z"
+      },
+      "spec": {
+        "description": "Enables cross-account querying in CloudWatch datasources",
+        "stage": "GA",
+        "codeowner": "@grafana/aws-datasources",
+        "allowSelfServe": true
+      }
+    },
+    {
+      "metadata": {
+        "name": "cloudWatchNewLabelParsing",
+        "resourceVersion": "1717578796182",
+        "creationTimestamp": "2024-04-05T15:57:56Z"
+      },
+      "spec": {
+        "description": "Updates CloudWatch label parsing to be more accurate",
+        "stage": "GA",
+        "codeowner": "@grafana/aws-datasources"
+      }
+    },
+    {
+      "metadata": {
+        "name": "configurableSchedulerTick",
+        "resourceVersion": "1717578796182",
+        "creationTimestamp": "2023-07-26T16:44:12Z"
+      },
+      "spec": {
+        "description": "Enable changing the scheduler base interval via configuration option unified_alerting.scheduler_tick_interval",
+        "stage": "experimental",
+        "codeowner": "@grafana/alerting-squad",
+        "requiresRestart": true,
+        "hideFromDocs": true
+      }
+    },
+    {
+      "metadata": {
+        "name": "correlations",
+        "resourceVersion": "1717578796182",
+        "creationTimestamp": "2022-09-16T13:14:27Z"
+      },
+      "spec": {
+        "description": "Correlations page",
+        "stage": "GA",
+        "codeowner": "@grafana/explore-squad",
+        "allowSelfServe": true
+      }
+    },
+    {
+      "metadata": {
+        "name": "dashboardRestore",
+        "resourceVersion": "1717578796182",
+        "creationTimestamp": "2024-05-16T17:36:26Z"
+      },
+      "spec": {
+        "description": "Enables deleted dashboard restore feature",
+        "stage": "experimental",
+        "codeowner": "@grafana/grafana-frontend-platform",
+        "hideFromAdminPage": true
+      }
+    },
+    {
+      "metadata": {
+        "name": "dashboardScene",
+        "resourceVersion": "1717578796182",
+        "creationTimestamp": "2023-11-13T08:51:21Z"
+      },
+      "spec": {
+        "description": "Enables dashboard rendering using scenes for all roles",
+        "stage": "experimental",
+        "codeowner": "@grafana/dashboards-squad",
+        "frontend": true
+      }
+    },
+    {
+      "metadata": {
+        "name": "dashboardSceneForViewers",
+        "resourceVersion": "1717578796182",
+        "creationTimestamp": "2023-11-02T19:02:25Z"
+      },
+      "spec": {
+        "description": "Enables dashboard rendering using Scenes for viewer roles",
+        "stage": "experimental",
+        "codeowner": "@grafana/dashboards-squad",
+        "frontend": true
+      }
+    },
+    {
+      "metadata": {
+        "name": "dashboardSceneSolo",
+        "resourceVersion": "1717578796182",
+        "creationTimestamp": "2024-02-11T08:08:47Z"
+      },
+      "spec": {
+        "description": "Enables rendering dashboards using scenes for solo panels",
+        "stage": "experimental",
+        "codeowner": "@grafana/dashboards-squad",
+        "frontend": true
+      }
+    },
+    {
+      "metadata": {
+        "name": "dashgpt",
+        "resourceVersion": "1717578796182",
+        "creationTimestamp": "2023-08-30T20:22:05Z"
+      },
+      "spec": {
+        "description": "Enable AI powered features in dashboards",
+        "stage": "GA",
+        "codeowner": "@grafana/dashboards-squad",
+        "frontend": true
+      }
+    },
+    {
+      "metadata": {
+        "name": "dataplaneFrontendFallback",
+        "resourceVersion": "1717578796182",
+        "creationTimestamp": "2023-04-07T21:13:19Z"
+      },
+      "spec": {
+        "description": "Support dataplane contract field name change for transformations and field name matchers where the name is different",
+        "stage": "GA",
+        "codeowner": "@grafana/observability-metrics",
+        "frontend": true,
+        "allowSelfServe": true
+      }
+    },
+    {
+      "metadata": {
+        "name": "datasourceProxyDisableRBAC",
+        "resourceVersion": "1717578796182",
+        "creationTimestamp": "2024-05-21T13:05:16Z"
+      },
+      "spec": {
+        "description": "Disables applying a plugin route's ReqAction field to authorization",
+        "stage": "GA",
+        "codeowner": "@grafana/identity-access-team",
+        "hideFromDocs": true
+      }
+    },
+    {
+      "metadata": {
+        "name": "datasourceQueryMultiStatus",
+        "resourceVersion": "1717578796182",
+        "creationTimestamp": "2022-05-03T16:02:20Z"
+      },
+      "spec": {
+        "description": "Introduce HTTP 207 Multi Status for api/ds/query",
+        "stage": "experimental",
+        "codeowner": "@grafana/plugins-platform-backend"
+      }
+    },
+    {
+      "metadata": {
+        "name": "datasourceQueryTypes",
+        "resourceVersion": "1717578796182",
+        "creationTimestamp": "2024-05-23T16:46:28Z"
+      },
+      "spec": {
+        "description": "Show query type endpoints in datasource API servers (currently hardcoded for testdata, expressions, and prometheus)",
+        "stage": "experimental",
+        "codeowner": "@grafana/grafana-app-platform-squad",
+        "requiresRestart": true
+      }
+    },
+    {
+      "metadata": {
+        "name": "disableAngular",
+        "resourceVersion": "1717578796182",
+        "creationTimestamp": "2023-03-23T15:43:45Z"
+      },
+      "spec": {
+        "description": "Dynamic flag to disable angular at runtime. The preferred method is to set `angular_support_enabled` to `false` in the [security] settings, which allows you to change the state at runtime.",
+        "stage": "preview",
+        "codeowner": "@grafana/dataviz-squad",
+        "frontend": true,
+        "hideFromAdminPage": true
+      }
+    },
+    {
+      "metadata": {
+        "name": "disableEnvelopeEncryption",
+        "resourceVersion": "1717578796182",
+        "creationTimestamp": "2022-05-24T08:34:47Z"
+      },
+      "spec": {
+        "description": "Disable envelope encryption (emergency only)",
+        "stage": "GA",
+        "codeowner": "@grafana/grafana-as-code",
+        "hideFromAdminPage": true
+      }
+    },
+    {
+      "metadata": {
+        "name": "disableNumericMetricsSortingInExpressions",
+        "resourceVersion": "1717578796182",
+        "creationTimestamp": "2024-04-16T14:52:47Z"
+      },
+      "spec": {
+        "description": "In server-side expressions, disable the sorting of numeric-kind metrics by their metric name or labels.",
+        "stage": "experimental",
+        "codeowner": "@grafana/observability-metrics",
+        "requiresRestart": true
+      }
+    },
+    {
+      "metadata": {
+        "name": "disableSSEDataplane",
+        "resourceVersion": "1717578796182",
+        "creationTimestamp": "2023-04-12T16:24:34Z"
+      },
+      "spec": {
+        "description": "Disables dataplane specific processing in server side expressions.",
+        "stage": "experimental",
+        "codeowner": "@grafana/observability-metrics"
+      }
+    },
+    {
+      "metadata": {
+        "name": "disableSecretsCompatibility",
+        "resourceVersion": "1717578796182",
+        "creationTimestamp": "2022-07-12T20:27:37Z"
+      },
+      "spec": {
+        "description": "Disable duplicated secret storage in legacy tables",
+        "stage": "experimental",
+        "codeowner": "@grafana/hosted-grafana-team",
+        "requiresRestart": true
+      }
+    },
+    {
+      "metadata": {
+        "name": "editPanelCSVDragAndDrop",
+        "resourceVersion": "1717578796182",
+        "creationTimestamp": "2023-01-24T09:43:44Z"
+      },
+      "spec": {
+        "description": "Enables drag and drop for CSV and Excel files",
+        "stage": "experimental",
+        "codeowner": "@grafana/dataviz-squad",
+        "frontend": true
+      }
+    },
+    {
+      "metadata": {
+        "name": "enableDatagridEditing",
+        "resourceVersion": "1717578796182",
+        "creationTimestamp": "2023-04-24T14:46:31Z"
+      },
+      "spec": {
+        "description": "Enables the edit functionality in the datagrid panel",
+        "stage": "preview",
+        "codeowner": "@grafana/dataviz-squad",
+        "frontend": true
+      }
+    },
+    {
+      "metadata": {
+        "name": "enableElasticsearchBackendQuerying",
+        "resourceVersion": "1717578796182",
+        "creationTimestamp": "2023-04-14T09:24:35Z",
+        "deletionTimestamp": "2024-06-05T15:03:29Z"
+      },
+      "spec": {
+        "description": "Enable the processing of queries and responses in the Elasticsearch data source through backend",
+        "stage": "GA",
+        "codeowner": "@grafana/observability-logs",
+        "allowSelfServe": true
+      }
+    },
+    {
+      "metadata": {
+        "name": "enableNativeHTTPHistogram",
+        "resourceVersion": "1717578796182",
+        "creationTimestamp": "2023-10-03T18:23:55Z"
+      },
+      "spec": {
+        "description": "Enables native HTTP Histograms",
+        "stage": "experimental",
+        "codeowner": "@grafana/hosted-grafana-team"
+      }
+    },
+    {
+      "metadata": {
+        "name": "exploreContentOutline",
+        "resourceVersion": "1717578796182",
+        "creationTimestamp": "2023-10-13T16:57:13Z"
+      },
+      "spec": {
+        "description": "Content outline sidebar",
+        "stage": "GA",
+        "codeowner": "@grafana/explore-squad",
+        "frontend": true,
+        "allowSelfServe": true
+      }
+    },
+    {
+      "metadata": {
+        "name": "exploreMetrics",
+        "resourceVersion": "1717578796182",
+        "creationTimestamp": "2024-04-09T18:15:18Z"
+      },
+      "spec": {
+        "description": "Enables the new Explore Metrics core app",
+        "stage": "GA",
+        "codeowner": "@grafana/dashboards-squad",
+        "frontend": true
+      }
+    },
+    {
+      "metadata": {
+        "name": "expressionParser",
+        "resourceVersion": "1717578796182",
+        "creationTimestamp": "2024-02-17T00:59:11Z"
+      },
+      "spec": {
+        "description": "Enable new expression parser",
+        "stage": "experimental",
+        "codeowner": "@grafana/grafana-app-platform-squad",
+        "requiresRestart": true
+      }
+    },
+    {
+      "metadata": {
+        "name": "externalCorePlugins",
+        "resourceVersion": "1717578796182",
+        "creationTimestamp": "2023-09-22T08:50:13Z"
+      },
+      "spec": {
+        "description": "Allow core plugins to be loaded as external",
+        "stage": "experimental",
+        "codeowner": "@grafana/plugins-platform-backend"
+      }
+    },
+    {
+      "metadata": {
+        "name": "externalServiceAccounts",
+        "resourceVersion": "1717578796182",
+        "creationTimestamp": "2023-09-28T07:26:37Z"
+      },
+      "spec": {
+        "description": "Automatic service account and token setup for plugins",
+        "stage": "preview",
+        "codeowner": "@grafana/identity-access-team",
+        "hideFromAdminPage": true
+      }
+    },
+    {
+      "metadata": {
+        "name": "extraThemes",
+        "resourceVersion": "1717578796182",
+        "creationTimestamp": "2023-05-10T13:37:04Z"
+      },
+      "spec": {
+        "description": "Enables extra themes",
+        "stage": "experimental",
+        "codeowner": "@grafana/grafana-frontend-platform",
+        "frontend": true
+      }
+    },
+    {
+      "metadata": {
+        "name": "extractFieldsNameDeduplication",
+        "resourceVersion": "1717578796182",
+        "creationTimestamp": "2023-11-02T15:47:42Z"
+      },
+      "spec": {
+        "description": "Make sure extracted field names are unique in the dataframe",
+        "stage": "experimental",
+        "codeowner": "@grafana/dataviz-squad",
+        "frontend": true
+      }
+    },
+    {
+      "metadata": {
+        "name": "faroDatasourceSelector",
+        "resourceVersion": "1717578796182",
+        "creationTimestamp": "2023-05-05T00:35:10Z"
+      },
+      "spec": {
+        "description": "Enable the data source selector within the Frontend Apps section of the Frontend Observability",
+        "stage": "preview",
+        "codeowner": "@grafana/app-o11y",
+        "frontend": true
+      }
+    },
+    {
+      "metadata": {
+        "name": "featureHighlights",
+        "resourceVersion": "1717578796182",
+        "creationTimestamp": "2022-02-03T11:53:23Z"
+      },
+      "spec": {
+        "description": "Highlight Grafana Enterprise features",
+        "stage": "GA",
+        "codeowner": "@grafana/grafana-as-code",
+        "allowSelfServe": true
+      }
+    },
+    {
+      "metadata": {
+        "name": "featureToggleAdminPage",
+        "resourceVersion": "1717578796182",
+        "creationTimestamp": "2023-07-18T20:43:32Z"
+      },
+      "spec": {
+        "description": "Enable admin page for managing feature toggles from the Grafana front-end. Grafana Cloud only.",
+        "stage": "experimental",
+        "codeowner": "@grafana/grafana-operator-experience-squad",
+        "requiresRestart": true,
+        "hideFromDocs": true
+      }
+    },
+    {
+      "metadata": {
+        "name": "flameGraphItemCollapsing",
+        "resourceVersion": "1717578796182",
+        "creationTimestamp": "2023-11-09T14:31:07Z"
+      },
+      "spec": {
+        "description": "Allow collapsing of flame graph items",
+        "stage": "experimental",
+        "codeowner": "@grafana/observability-traces-and-profiling",
+        "frontend": true
+      }
+    },
+    {
+      "metadata": {
+        "name": "formatString",
+        "resourceVersion": "1717578796182",
+        "creationTimestamp": "2023-10-13T18:17:12Z"
+      },
+      "spec": {
+        "description": "Enable format string transformer",
+        "stage": "preview",
+        "codeowner": "@grafana/dataviz-squad",
+        "frontend": true
+      }
+    },
+    {
+      "metadata": {
+        "name": "frontendSandboxMonitorOnly",
+        "resourceVersion": "1717578796182",
+        "creationTimestamp": "2023-07-05T11:48:25Z"
+      },
+      "spec": {
+        "description": "Enables monitor only in the plugin frontend sandbox (if enabled)",
+        "stage": "experimental",
+        "codeowner": "@grafana/plugins-platform-backend",
+        "frontend": true
+      }
+    },
+    {
+      "metadata": {
+        "name": "grafanaAPIServerEnsureKubectlAccess",
+        "resourceVersion": "1717578796182",
+        "creationTimestamp": "2023-12-06T20:21:21Z"
+      },
+      "spec": {
+        "description": "Start an additional https handler and write kubectl options",
+        "stage": "experimental",
+        "codeowner": "@grafana/grafana-app-platform-squad",
+        "requiresDevMode": true,
+        "requiresRestart": true
+      }
+    },
+    {
+      "metadata": {
+        "name": "grafanaAPIServerWithExperimentalAPIs",
+        "resourceVersion": "1717578796182",
+        "creationTimestamp": "2023-10-06T18:55:22Z"
+      },
+      "spec": {
+        "description": "Register experimental APIs with the k8s API server",
+        "stage": "experimental",
+        "codeowner": "@grafana/grafana-app-platform-squad",
+        "requiresDevMode": true,
+        "requiresRestart": true
+      }
+    },
+    {
+      "metadata": {
+        "name": "grafanaManagedRecordingRules",
+        "resourceVersion": "1717578796182",
+        "creationTimestamp": "2024-04-22T17:53:16Z"
+      },
+      "spec": {
+        "description": "Enables Grafana-managed recording rules.",
+        "stage": "experimental",
+        "codeowner": "@grafana/alerting-squad",
+        "hideFromAdminPage": true,
+        "hideFromDocs": true
+      }
+    },
+    {
+      "metadata": {
+        "name": "groupByVariable",
+        "resourceVersion": "1717578796182",
+        "creationTimestamp": "2024-02-14T17:18:04Z"
+      },
+      "spec": {
+        "description": "Enable groupBy variable support in scenes dashboards",
+        "stage": "experimental",
+        "codeowner": "@grafana/dashboards-squad",
+        "hideFromAdminPage": true,
+        "hideFromDocs": true
+      }
+    },
+    {
+      "metadata": {
+        "name": "groupToNestedTableTransformation",
+        "resourceVersion": "1717578796182",
+        "creationTimestamp": "2024-02-07T14:28:26Z"
+      },
+      "spec": {
+        "description": "Enables the group to nested table transformation",
+        "stage": "preview",
+        "codeowner": "@grafana/dataviz-squad",
+        "frontend": true
+      }
+    },
+    {
+      "metadata": {
+        "name": "grpcServer",
+        "resourceVersion": "1717578796182",
+        "creationTimestamp": "2022-09-26T20:25:34Z"
+      },
+      "spec": {
+        "description": "Run the GRPC server",
+        "stage": "preview",
+        "codeowner": "@grafana/grafana-app-platform-squad",
+        "hideFromAdminPage": true
+      }
+    },
+    {
+      "metadata": {
+        "name": "idForwarding",
+        "resourceVersion": "1717578796182",
+        "creationTimestamp": "2023-09-25T15:21:28Z"
+      },
+      "spec": {
+        "description": "Generate signed id token for identity that can be forwarded to plugins and external services",
+        "stage": "experimental",
+        "codeowner": "@grafana/identity-access-team"
+      }
+    },
+    {
+      "metadata": {
+        "name": "individualCookiePreferences",
+        "resourceVersion": "1717578796182",
+        "creationTimestamp": "2023-02-21T10:19:07Z"
+      },
+      "spec": {
+        "description": "Support overriding cookie preferences per user",
+        "stage": "experimental",
+        "codeowner": "@grafana/grafana-backend-group"
+      }
+    },
+    {
+      "metadata": {
+        "name": "influxdbBackendMigration",
+        "resourceVersion": "1717578796182",
+        "creationTimestamp": "2022-02-09T18:26:16Z",
+        "deletionTimestamp": "2023-01-17T14:11:26Z"
+      },
+      "spec": {
+        "description": "Query InfluxDB InfluxQL without the proxy",
+        "stage": "GA",
+        "codeowner": "@grafana/observability-metrics",
+        "frontend": true
+      }
+    },
+    {
+      "metadata": {
+        "name": "influxdbRunQueriesInParallel",
+        "resourceVersion": "1717578796182",
+        "creationTimestamp": "2024-02-01T10:58:24Z"
+      },
+      "spec": {
+        "description": "Enables running InfluxDB Influxql queries in parallel",
+        "stage": "privatePreview",
+        "codeowner": "@grafana/observability-metrics"
+      }
+    },
+    {
+      "metadata": {
+        "name": "influxqlStreamingParser",
+        "resourceVersion": "1717578796182",
+        "creationTimestamp": "2023-11-29T17:29:35Z"
+      },
+      "spec": {
+        "description": "Enable streaming JSON parser for InfluxDB datasource InfluxQL query language",
+        "stage": "experimental",
+        "codeowner": "@grafana/observability-metrics"
+      }
+    },
+    {
+      "metadata": {
+        "name": "jitterAlertRulesWithinGroups",
+        "resourceVersion": "1717578796182",
+        "creationTimestamp": "2024-01-18T18:48:11Z"
+      },
+      "spec": {
+        "description": "Distributes alert rule evaluations more evenly over time, including spreading out rules within the same group",
+        "stage": "preview",
+        "codeowner": "@grafana/alerting-squad",
+        "requiresRestart": true,
+        "hideFromDocs": true
+      }
+    },
+    {
+      "metadata": {
+        "name": "kubernetesAggregator",
+        "resourceVersion": "1717578796182",
+        "creationTimestamp": "2024-02-12T20:59:35Z"
+      },
+      "spec": {
+        "description": "Enable grafana aggregator",
+        "stage": "experimental",
+        "codeowner": "@grafana/grafana-app-platform-squad",
+        "requiresRestart": true
+      }
+    },
+    {
+      "metadata": {
+        "name": "kubernetesDashboards",
+        "resourceVersion": "1717593661635",
+        "creationTimestamp": "2024-06-05T14:34:23Z"
+      },
+      "spec": {
+        "description": "Use the kubernetes API in the frontend for dashboards",
+        "stage": "experimental",
+        "codeowner": "@grafana/grafana-app-platform-squad",
+        "frontend": true
+      }
+    },
+    {
+      "metadata": {
+        "name": "kubernetesFeatureToggles",
+        "resourceVersion": "1717578796182",
+        "creationTimestamp": "2024-01-18T05:32:44Z"
+      },
+      "spec": {
+        "description": "Use the kubernetes API for feature toggle management in the frontend",
+        "stage": "experimental",
+        "codeowner": "@grafana/grafana-operator-experience-squad",
+        "frontend": true,
+        "hideFromAdminPage": true
+      }
+    },
+    {
+      "metadata": {
+        "name": "kubernetesPlaylists",
+        "resourceVersion": "1717578796182",
+        "creationTimestamp": "2023-10-05T19:00:36Z"
+      },
+      "spec": {
+        "description": "Use the kubernetes API in the frontend for playlists, and route /api/playlist requests to k8s",
+        "stage": "GA",
+        "codeowner": "@grafana/grafana-app-platform-squad",
+        "requiresRestart": true
+      }
+    },
+    {
+      "metadata": {
+        "name": "kubernetesSnapshots",
+        "resourceVersion": "1717578796182",
+        "creationTimestamp": "2023-12-05T22:31:49Z"
+      },
+      "spec": {
+        "description": "Routes snapshot requests from /api to the /apis endpoint",
+        "stage": "experimental",
+        "codeowner": "@grafana/grafana-app-platform-squad",
+        "requiresRestart": true
+      }
+    },
+    {
+      "metadata": {
+        "name": "libraryPanelRBAC",
+        "resourceVersion": "1717578796182",
+        "creationTimestamp": "2023-10-11T23:30:50Z"
+      },
+      "spec": {
+        "description": "Enables RBAC support for library panels",
+        "stage": "experimental",
+        "codeowner": "@grafana/dashboards-squad",
+        "requiresRestart": true
+      }
+    },
+    {
+      "metadata": {
+        "name": "live-service-web-worker",
+        "resourceVersion": "1717578796182",
+        "creationTimestamp": "2022-01-26T17:44:20Z"
+      },
+      "spec": {
+        "description": "This will use a webworker thread to processes events rather than the main thread",
+        "stage": "experimental",
+        "codeowner": "@grafana/grafana-app-platform-squad",
+        "frontend": true
+      }
+    },
+    {
+      "metadata": {
+        "name": "logRequestsInstrumentedAsUnknown",
+        "resourceVersion": "1717578796182",
+        "creationTimestamp": "2022-06-10T08:56:55Z"
+      },
+      "spec": {
+        "description": "Logs the path for requests that are instrumented as unknown",
+        "stage": "experimental",
+        "codeowner": "@grafana/hosted-grafana-team"
+      }
+    },
+    {
+      "metadata": {
+        "name": "logRowsPopoverMenu",
+        "resourceVersion": "1717578796182",
+        "creationTimestamp": "2023-11-16T09:48:10Z"
+      },
+      "spec": {
+        "description": "Enable filtering menu displayed when text of a log line is selected",
+        "stage": "GA",
+        "codeowner": "@grafana/observability-logs",
+        "frontend": true
+      }
+    },
+    {
+      "metadata": {
+        "name": "logsContextDatasourceUi",
+        "resourceVersion": "1717578796182",
+        "creationTimestamp": "2023-01-27T14:12:01Z"
+      },
+      "spec": {
+        "description": "Allow datasource to provide custom UI for context view",
+        "stage": "GA",
+        "codeowner": "@grafana/observability-logs",
+        "frontend": true,
+        "allowSelfServe": true
+      }
+    },
+    {
+      "metadata": {
+        "name": "logsExploreTableDefaultVisualization",
+        "resourceVersion": "1717578796182",
+        "creationTimestamp": "2024-05-02T15:28:15Z"
+      },
+      "spec": {
+        "description": "Sets the logs table as default visualisation in logs explore",
+        "stage": "experimental",
+        "codeowner": "@grafana/observability-logs",
+        "frontend": true
+      }
+    },
+    {
+      "metadata": {
+        "name": "logsExploreTableVisualisation",
+        "resourceVersion": "1717578796182",
+        "creationTimestamp": "2023-07-12T13:52:42Z"
+      },
+      "spec": {
+        "description": "A table visualisation for logs in Explore",
+        "stage": "GA",
+        "codeowner": "@grafana/observability-logs",
+        "frontend": true
+      }
+    },
+    {
+      "metadata": {
+        "name": "logsInfiniteScrolling",
+        "resourceVersion": "1717578796182",
+        "creationTimestamp": "2023-11-09T10:54:03Z"
+      },
+      "spec": {
+        "description": "Enables infinite scrolling for the Logs panel in Explore and Dashboards",
+        "stage": "GA",
+        "codeowner": "@grafana/observability-logs",
+        "frontend": true
+      }
+    },
+    {
+      "metadata": {
+        "name": "lokiExperimentalStreaming",
+        "resourceVersion": "1717578796182",
+        "creationTimestamp": "2023-06-19T10:03:51Z"
+      },
+      "spec": {
+        "description": "Support new streaming approach for loki (prototype, needs special loki build)",
+        "stage": "experimental",
+        "codeowner": "@grafana/observability-logs"
+      }
+    },
+    {
+      "metadata": {
+        "name": "lokiLogsDataplane",
+        "resourceVersion": "1717578796182",
+        "creationTimestamp": "2023-07-13T07:58:00Z"
+      },
+      "spec": {
+        "description": "Changes logs responses from Loki to be compliant with the dataplane specification.",
+        "stage": "experimental",
+        "codeowner": "@grafana/observability-logs"
+      }
+    },
+    {
+      "metadata": {
+        "name": "lokiMetricDataplane",
+        "resourceVersion": "1717578796182",
+        "creationTimestamp": "2023-04-13T13:07:08Z"
+      },
+      "spec": {
+        "description": "Changes metric responses from Loki to be compliant with the dataplane specification.",
+        "stage": "GA",
+        "codeowner": "@grafana/observability-logs",
+        "allowSelfServe": true
+      }
+    },
+    {
+      "metadata": {
+        "name": "lokiPredefinedOperations",
+        "resourceVersion": "1717578796182",
+        "creationTimestamp": "2023-06-02T10:52:36Z"
+      },
+      "spec": {
+        "description": "Adds predefined query operations to Loki query editor",
+        "stage": "experimental",
+        "codeowner": "@grafana/observability-logs",
+        "frontend": true
+      }
+    },
+    {
+      "metadata": {
+        "name": "lokiQueryHints",
+        "resourceVersion": "1717578796182",
+        "creationTimestamp": "2023-12-18T20:43:16Z"
+      },
+      "spec": {
+        "description": "Enables query hints for Loki",
+        "stage": "GA",
+        "codeowner": "@grafana/observability-logs",
+        "frontend": true
+      }
+    },
+    {
+      "metadata": {
+        "name": "lokiQuerySplitting",
+        "resourceVersion": "1717578796182",
+        "creationTimestamp": "2023-02-09T17:27:02Z"
+      },
+      "spec": {
+        "description": "Split large interval queries into subqueries with smaller time intervals",
+        "stage": "GA",
+        "codeowner": "@grafana/observability-logs",
+        "frontend": true,
+        "allowSelfServe": true
+      }
+    },
+    {
+      "metadata": {
+        "name": "lokiQuerySplittingConfig",
+        "resourceVersion": "1717578796182",
+        "creationTimestamp": "2023-03-20T15:51:36Z"
+      },
+      "spec": {
+        "description": "Give users the option to configure split durations for Loki queries",
+        "stage": "experimental",
+        "codeowner": "@grafana/observability-logs",
+        "frontend": true
+      }
+    },
+    {
+      "metadata": {
+        "name": "lokiRunQueriesInParallel",
+        "resourceVersion": "1717578796182",
+        "creationTimestamp": "2023-09-19T09:34:01Z"
+      },
+      "spec": {
+        "description": "Enables running Loki queries in parallel",
+        "stage": "privatePreview",
+        "codeowner": "@grafana/observability-logs"
+      }
+    },
+    {
+      "metadata": {
+        "name": "lokiStructuredMetadata",
+        "resourceVersion": "1717578796182",
+        "creationTimestamp": "2023-11-16T16:06:14Z"
+      },
+      "spec": {
+        "description": "Enables the loki data source to request structured metadata from the Loki server",
+        "stage": "GA",
+        "codeowner": "@grafana/observability-logs"
+      }
+    },
+    {
+      "metadata": {
+        "name": "managedPluginsInstall",
+        "resourceVersion": "1717578796182",
+        "creationTimestamp": "2023-10-18T13:17:03Z"
+      },
+      "spec": {
+        "description": "Install managed plugins directly from plugins catalog",
+        "stage": "GA",
+        "codeowner": "@grafana/plugins-platform-backend"
+      }
+    },
+    {
+      "metadata": {
+        "name": "metricsSummary",
+        "resourceVersion": "1717578796182",
+        "creationTimestamp": "2023-08-28T14:02:12Z"
+      },
+      "spec": {
+        "description": "Enables metrics summary queries in the Tempo data source",
+        "stage": "experimental",
+        "codeowner": "@grafana/observability-traces-and-profiling",
+        "frontend": true
+      }
+    },
+    {
+      "metadata": {
+        "name": "mlExpressions",
+        "resourceVersion": "1717578796182",
+        "creationTimestamp": "2023-07-13T17:37:50Z"
+      },
+      "spec": {
+        "description": "Enable support for Machine Learning in server-side expressions",
+        "stage": "experimental",
+        "codeowner": "@grafana/alerting-squad"
+      }
+    },
+    {
+      "metadata": {
+        "name": "mysqlAnsiQuotes",
+        "resourceVersion": "1717578796182",
+        "creationTimestamp": "2022-10-12T11:43:35Z"
+      },
+      "spec": {
+        "description": "Use double quotes to escape keyword in a MySQL query",
+        "stage": "experimental",
+        "codeowner": "@grafana/search-and-storage"
+      }
+    },
+    {
+      "metadata": {
+        "name": "nestedFolders",
+        "resourceVersion": "1717578796182",
+        "creationTimestamp": "2022-10-26T14:15:14Z"
+      },
+      "spec": {
+        "description": "Enable folder nesting",
+        "stage": "GA",
+        "codeowner": "@grafana/search-and-storage"
+      }
+    },
+    {
+      "metadata": {
+        "name": "newDashboardSharingComponent",
+        "resourceVersion": "1717578796182",
+        "creationTimestamp": "2024-05-03T15:02:18Z"
+      },
+      "spec": {
+        "description": "Enables the new sharing drawer design",
+        "stage": "experimental",
+        "codeowner": "@grafana/sharing-squad",
+        "frontend": true
+      }
+    },
+    {
+      "metadata": {
+        "name": "newDashboardWithFiltersAndGroupBy",
+        "resourceVersion": "1717578796182",
+        "creationTimestamp": "2024-04-04T11:25:21Z"
+      },
+      "spec": {
+        "description": "Enables filters and group by variables on all new dashboards. Variables are added only if default data source supports filtering.",
+        "stage": "experimental",
+        "codeowner": "@grafana/dashboards-squad",
+        "hideFromAdminPage": true,
+        "hideFromDocs": true
+      }
+    },
+    {
+      "metadata": {
+        "name": "newFolderPicker",
+        "resourceVersion": "1717578796182",
+        "creationTimestamp": "2024-01-15T11:43:19Z"
+      },
+      "spec": {
+        "description": "Enables the nested folder picker without having nested folders enabled",
+        "stage": "experimental",
+        "codeowner": "@grafana/grafana-frontend-platform",
+        "frontend": true
+      }
+    },
+    {
+      "metadata": {
+        "name": "newPDFRendering",
+        "resourceVersion": "1717578796182",
+        "creationTimestamp": "2024-02-08T12:09:34Z"
+      },
+      "spec": {
+        "description": "New implementation for the dashboard-to-PDF rendering",
+        "stage": "preview",
+        "codeowner": "@grafana/sharing-squad"
+      }
+    },
+    {
+      "metadata": {
+        "name": "nodeGraphDotLayout",
+        "resourceVersion": "1717578796182",
+        "creationTimestamp": "2024-01-31T16:26:12Z"
+      },
+      "spec": {
+        "description": "Changed the layout algorithm for the node graph",
+        "stage": "experimental",
+        "codeowner": "@grafana/observability-traces-and-profiling",
+        "frontend": true
+      }
+    },
+    {
+      "metadata": {
+        "name": "notificationBanner",
+        "resourceVersion": "1717578796182",
+        "creationTimestamp": "2024-05-13T09:32:34Z"
+      },
+      "spec": {
+        "description": "Enables the notification banner UI and API",
+        "stage": "experimental",
+        "codeowner": "@grafana/grafana-frontend-platform"
+      }
+    },
+    {
+      "metadata": {
+        "name": "oauthRequireSubClaim",
+        "resourceVersion": "1717578796182",
+        "creationTimestamp": "2024-03-25T13:22:24Z"
+      },
+      "spec": {
+        "description": "Require that sub claims is present in oauth tokens.",
         "stage": "experimental",
         "codeowner": "@grafana/identity-access-team",
         "hideFromAdminPage": true,
@@ -325,1288 +1589,6 @@
     },
     {
       "metadata": {
-=======
->>>>>>> 94e6bcd3
-        "name": "autoMigrateGraphPanel",
-        "resourceVersion": "1717578796182",
-        "creationTimestamp": "2024-02-08T22:00:48Z"
-      },
-      "spec": {
-        "description": "Migrate old graph panel to supported time series panel - broken out from autoMigrateOldPanels to enable granular tracking",
-        "stage": "preview",
-        "codeowner": "@grafana/dataviz-squad",
-        "frontend": true
-      }
-    },
-    {
-      "metadata": {
-        "name": "autoMigrateOldPanels",
-        "resourceVersion": "1717578796182",
-        "creationTimestamp": "2023-03-23T04:02:36Z"
-      },
-      "spec": {
-        "description": "Migrate old angular panels to supported versions (graph, table-old, worldmap, etc)",
-        "stage": "preview",
-        "codeowner": "@grafana/dataviz-squad",
-        "frontend": true
-      }
-    },
-    {
-      "metadata": {
-        "name": "autoMigratePiechartPanel",
-        "resourceVersion": "1717578796182",
-        "creationTimestamp": "2024-02-14T16:06:25Z"
-      },
-      "spec": {
-        "description": "Migrate old piechart panel to supported piechart panel - broken out from autoMigrateOldPanels to enable granular tracking",
-        "stage": "preview",
-        "codeowner": "@grafana/dataviz-squad",
-        "frontend": true
-      }
-    },
-    {
-      "metadata": {
-        "name": "autoMigrateStatPanel",
-        "resourceVersion": "1717578796182",
-        "creationTimestamp": "2024-02-14T16:06:25Z"
-      },
-      "spec": {
-        "description": "Migrate old stat panel to supported stat panel - broken out from autoMigrateOldPanels to enable granular tracking",
-        "stage": "preview",
-        "codeowner": "@grafana/dataviz-squad",
-        "frontend": true
-      }
-    },
-    {
-      "metadata": {
-        "name": "autoMigrateTablePanel",
-        "resourceVersion": "1717578796182",
-        "creationTimestamp": "2024-02-14T16:06:25Z"
-      },
-      "spec": {
-        "description": "Migrate old table panel to supported table panel - broken out from autoMigrateOldPanels to enable granular tracking",
-        "stage": "preview",
-        "codeowner": "@grafana/dataviz-squad",
-        "frontend": true
-      }
-    },
-    {
-      "metadata": {
-        "name": "autoMigrateWorldmapPanel",
-        "resourceVersion": "1717578796182",
-        "creationTimestamp": "2024-02-14T16:06:25Z"
-      },
-      "spec": {
-        "description": "Migrate old worldmap panel to supported geomap panel - broken out from autoMigrateOldPanels to enable granular tracking",
-        "stage": "preview",
-        "codeowner": "@grafana/dataviz-squad",
-        "frontend": true
-      }
-    },
-    {
-      "metadata": {
-        "name": "autoMigrateXYChartPanel",
-        "resourceVersion": "1717578796182",
-        "creationTimestamp": "2024-03-22T15:44:37Z"
-      },
-      "spec": {
-        "description": "Migrate old XYChart panel to new XYChart2 model",
-        "stage": "preview",
-        "codeowner": "@grafana/dataviz-squad",
-        "frontend": true
-      }
-    },
-    {
-      "metadata": {
-        "name": "autofixDSUID",
-        "resourceVersion": "1717578796182",
-        "creationTimestamp": "2024-05-03T11:32:07Z"
-      },
-      "spec": {
-        "description": "Automatically migrates invalid datasource UIDs",
-        "stage": "experimental",
-        "codeowner": "@grafana/plugins-platform-backend"
-      }
-    },
-    {
-      "metadata": {
-        "name": "awsAsyncQueryCaching",
-        "resourceVersion": "1717578796182",
-        "creationTimestamp": "2023-07-21T15:34:07Z"
-      },
-      "spec": {
-        "description": "Enable caching for async queries for Redshift and Athena. Requires that the datasource has caching and async query support enabled",
-        "stage": "GA",
-        "codeowner": "@grafana/aws-datasources"
-      }
-    },
-    {
-      "metadata": {
-        "name": "awsDatasourcesNewFormStyling",
-        "resourceVersion": "1717578796182",
-        "creationTimestamp": "2023-10-12T08:59:10Z"
-      },
-      "spec": {
-        "description": "Applies new form styling for configuration and query editors in AWS plugins",
-        "stage": "GA",
-        "codeowner": "@grafana/aws-datasources",
-        "frontend": true
-      }
-    },
-    {
-      "metadata": {
-        "name": "awsDatasourcesTempCredentials",
-        "resourceVersion": "1717578796182",
-        "creationTimestamp": "2023-07-06T15:06:11Z"
-      },
-      "spec": {
-        "description": "Support temporary security credentials in AWS plugins for Grafana Cloud customers",
-        "stage": "experimental",
-        "codeowner": "@grafana/aws-datasources"
-      }
-    },
-    {
-      "metadata": {
-        "name": "azureMonitorPrometheusExemplars",
-        "resourceVersion": "1717667267324",
-        "creationTimestamp": "2024-06-06T16:53:17Z"
-      },
-      "spec": {
-        "description": "Allows configuration of Azure Monitor as a data source that can provide Prometheus exemplars",
-        "stage": "experimental",
-        "codeowner": "@grafana/partner-datasources"
-      }
-    },
-    {
-      "metadata": {
-        "name": "betterPageScrolling",
-        "resourceVersion": "1717578796182",
-        "creationTimestamp": "2024-03-06T15:06:47Z"
-      },
-      "spec": {
-        "description": "Removes CustomScrollbar from the UI, relying on native browser scrollbars",
-        "stage": "GA",
-        "codeowner": "@grafana/grafana-frontend-platform",
-        "frontend": true
-      }
-    },
-    {
-      "metadata": {
-        "name": "cachingOptimizeSerializationMemoryUsage",
-        "resourceVersion": "1717578796182",
-        "creationTimestamp": "2023-10-12T16:56:49Z"
-      },
-      "spec": {
-        "description": "If enabled, the caching backend gradually serializes query responses for the cache, comparing against the configured `[caching]max_value_mb` value as it goes. This can can help prevent Grafana from running out of memory while attempting to cache very large query responses.",
-        "stage": "experimental",
-        "codeowner": "@grafana/grafana-operator-experience-squad"
-      }
-    },
-    {
-      "metadata": {
-        "name": "canvasPanelNesting",
-        "resourceVersion": "1717578796182",
-        "creationTimestamp": "2022-05-31T19:03:34Z"
-      },
-      "spec": {
-        "description": "Allow elements nesting",
-        "stage": "experimental",
-        "codeowner": "@grafana/dataviz-squad",
-        "frontend": true,
-        "hideFromAdminPage": true
-      }
-    },
-    {
-      "metadata": {
-        "name": "canvasPanelPanZoom",
-        "resourceVersion": "1717578796182",
-        "creationTimestamp": "2024-01-02T19:52:21Z"
-      },
-      "spec": {
-        "description": "Allow pan and zoom in canvas panel",
-        "stage": "preview",
-        "codeowner": "@grafana/dataviz-squad",
-        "frontend": true
-      }
-    },
-    {
-      "metadata": {
-        "name": "cloudRBACRoles",
-        "resourceVersion": "1717578796182",
-        "creationTimestamp": "2024-01-10T13:19:01Z"
-      },
-      "spec": {
-        "description": "Enabled grafana cloud specific RBAC roles",
-        "stage": "experimental",
-        "codeowner": "@grafana/identity-access-team",
-        "requiresRestart": true,
-        "hideFromDocs": true
-      }
-    },
-    {
-      "metadata": {
-        "name": "cloudWatchBatchQueries",
-        "resourceVersion": "1717578796182",
-        "creationTimestamp": "2023-10-20T19:09:41Z"
-      },
-      "spec": {
-        "description": "Runs CloudWatch metrics queries as separate batches",
-        "stage": "preview",
-        "codeowner": "@grafana/aws-datasources"
-      }
-    },
-    {
-      "metadata": {
-        "name": "cloudWatchCrossAccountQuerying",
-        "resourceVersion": "1717578796182",
-        "creationTimestamp": "2022-11-28T11:39:12Z"
-      },
-      "spec": {
-        "description": "Enables cross-account querying in CloudWatch datasources",
-        "stage": "GA",
-        "codeowner": "@grafana/aws-datasources",
-        "allowSelfServe": true
-      }
-    },
-    {
-      "metadata": {
-        "name": "cloudWatchNewLabelParsing",
-        "resourceVersion": "1717578796182",
-        "creationTimestamp": "2024-04-05T15:57:56Z"
-      },
-      "spec": {
-        "description": "Updates CloudWatch label parsing to be more accurate",
-        "stage": "GA",
-        "codeowner": "@grafana/aws-datasources"
-      }
-    },
-    {
-      "metadata": {
-        "name": "configurableSchedulerTick",
-        "resourceVersion": "1717578796182",
-        "creationTimestamp": "2023-07-26T16:44:12Z"
-      },
-      "spec": {
-        "description": "Enable changing the scheduler base interval via configuration option unified_alerting.scheduler_tick_interval",
-        "stage": "experimental",
-        "codeowner": "@grafana/alerting-squad",
-        "requiresRestart": true,
-        "hideFromDocs": true
-      }
-    },
-    {
-      "metadata": {
-        "name": "correlations",
-        "resourceVersion": "1717578796182",
-        "creationTimestamp": "2022-09-16T13:14:27Z"
-      },
-      "spec": {
-        "description": "Correlations page",
-        "stage": "GA",
-        "codeowner": "@grafana/explore-squad",
-        "allowSelfServe": true
-      }
-    },
-    {
-      "metadata": {
-        "name": "dashboardRestore",
-        "resourceVersion": "1717578796182",
-        "creationTimestamp": "2024-05-16T17:36:26Z"
-      },
-      "spec": {
-        "description": "Enables deleted dashboard restore feature",
-        "stage": "experimental",
-        "codeowner": "@grafana/grafana-frontend-platform",
-        "hideFromAdminPage": true
-      }
-    },
-    {
-      "metadata": {
-        "name": "dashboardScene",
-        "resourceVersion": "1717578796182",
-        "creationTimestamp": "2023-11-13T08:51:21Z"
-      },
-      "spec": {
-        "description": "Enables dashboard rendering using scenes for all roles",
-        "stage": "experimental",
-        "codeowner": "@grafana/dashboards-squad",
-        "frontend": true
-      }
-    },
-    {
-      "metadata": {
-        "name": "dashboardSceneForViewers",
-        "resourceVersion": "1717578796182",
-        "creationTimestamp": "2023-11-02T19:02:25Z"
-      },
-      "spec": {
-        "description": "Enables dashboard rendering using Scenes for viewer roles",
-        "stage": "experimental",
-        "codeowner": "@grafana/dashboards-squad",
-        "frontend": true
-      }
-    },
-    {
-      "metadata": {
-        "name": "dashboardSceneSolo",
-        "resourceVersion": "1717578796182",
-        "creationTimestamp": "2024-02-11T08:08:47Z"
-      },
-      "spec": {
-        "description": "Enables rendering dashboards using scenes for solo panels",
-        "stage": "experimental",
-        "codeowner": "@grafana/dashboards-squad",
-        "frontend": true
-      }
-    },
-    {
-      "metadata": {
-        "name": "dashgpt",
-        "resourceVersion": "1717578796182",
-        "creationTimestamp": "2023-08-30T20:22:05Z"
-      },
-      "spec": {
-        "description": "Enable AI powered features in dashboards",
-        "stage": "GA",
-        "codeowner": "@grafana/dashboards-squad",
-        "frontend": true
-      }
-    },
-    {
-      "metadata": {
-        "name": "dataplaneFrontendFallback",
-        "resourceVersion": "1717578796182",
-        "creationTimestamp": "2023-04-07T21:13:19Z"
-      },
-      "spec": {
-        "description": "Support dataplane contract field name change for transformations and field name matchers where the name is different",
-        "stage": "GA",
-        "codeowner": "@grafana/observability-metrics",
-        "frontend": true,
-        "allowSelfServe": true
-      }
-    },
-    {
-      "metadata": {
-        "name": "datasourceProxyDisableRBAC",
-        "resourceVersion": "1717578796182",
-        "creationTimestamp": "2024-05-21T13:05:16Z"
-      },
-      "spec": {
-        "description": "Disables applying a plugin route's ReqAction field to authorization",
-        "stage": "GA",
-        "codeowner": "@grafana/identity-access-team",
-        "hideFromDocs": true
-      }
-    },
-    {
-      "metadata": {
-        "name": "datasourceQueryMultiStatus",
-        "resourceVersion": "1717578796182",
-        "creationTimestamp": "2022-05-03T16:02:20Z"
-      },
-      "spec": {
-        "description": "Introduce HTTP 207 Multi Status for api/ds/query",
-        "stage": "experimental",
-        "codeowner": "@grafana/plugins-platform-backend"
-      }
-    },
-    {
-      "metadata": {
-        "name": "datasourceQueryTypes",
-        "resourceVersion": "1717578796182",
-        "creationTimestamp": "2024-05-23T16:46:28Z"
-      },
-      "spec": {
-        "description": "Show query type endpoints in datasource API servers (currently hardcoded for testdata, expressions, and prometheus)",
-        "stage": "experimental",
-        "codeowner": "@grafana/grafana-app-platform-squad",
-        "requiresRestart": true
-      }
-    },
-    {
-      "metadata": {
-        "name": "disableAngular",
-        "resourceVersion": "1717578796182",
-        "creationTimestamp": "2023-03-23T15:43:45Z"
-      },
-      "spec": {
-        "description": "Dynamic flag to disable angular at runtime. The preferred method is to set `angular_support_enabled` to `false` in the [security] settings, which allows you to change the state at runtime.",
-        "stage": "preview",
-        "codeowner": "@grafana/dataviz-squad",
-        "frontend": true,
-        "hideFromAdminPage": true
-      }
-    },
-    {
-      "metadata": {
-        "name": "disableEnvelopeEncryption",
-        "resourceVersion": "1717578796182",
-        "creationTimestamp": "2022-05-24T08:34:47Z"
-      },
-      "spec": {
-        "description": "Disable envelope encryption (emergency only)",
-        "stage": "GA",
-        "codeowner": "@grafana/grafana-as-code",
-        "hideFromAdminPage": true
-      }
-    },
-    {
-      "metadata": {
-        "name": "disableNumericMetricsSortingInExpressions",
-        "resourceVersion": "1717578796182",
-        "creationTimestamp": "2024-04-16T14:52:47Z"
-      },
-      "spec": {
-        "description": "In server-side expressions, disable the sorting of numeric-kind metrics by their metric name or labels.",
-        "stage": "experimental",
-        "codeowner": "@grafana/observability-metrics",
-        "requiresRestart": true
-      }
-    },
-    {
-      "metadata": {
-        "name": "disableSSEDataplane",
-        "resourceVersion": "1717578796182",
-        "creationTimestamp": "2023-04-12T16:24:34Z"
-      },
-      "spec": {
-        "description": "Disables dataplane specific processing in server side expressions.",
-        "stage": "experimental",
-        "codeowner": "@grafana/observability-metrics"
-      }
-    },
-    {
-      "metadata": {
-        "name": "disableSecretsCompatibility",
-        "resourceVersion": "1717578796182",
-        "creationTimestamp": "2022-07-12T20:27:37Z"
-      },
-      "spec": {
-        "description": "Disable duplicated secret storage in legacy tables",
-        "stage": "experimental",
-        "codeowner": "@grafana/hosted-grafana-team",
-        "requiresRestart": true
-      }
-    },
-    {
-      "metadata": {
-        "name": "editPanelCSVDragAndDrop",
-        "resourceVersion": "1717578796182",
-        "creationTimestamp": "2023-01-24T09:43:44Z"
-      },
-      "spec": {
-        "description": "Enables drag and drop for CSV and Excel files",
-        "stage": "experimental",
-        "codeowner": "@grafana/dataviz-squad",
-        "frontend": true
-      }
-    },
-    {
-      "metadata": {
-        "name": "enableDatagridEditing",
-        "resourceVersion": "1717578796182",
-        "creationTimestamp": "2023-04-24T14:46:31Z"
-      },
-      "spec": {
-        "description": "Enables the edit functionality in the datagrid panel",
-        "stage": "preview",
-        "codeowner": "@grafana/dataviz-squad",
-        "frontend": true
-      }
-    },
-    {
-      "metadata": {
-        "name": "enableElasticsearchBackendQuerying",
-        "resourceVersion": "1717578796182",
-        "creationTimestamp": "2023-04-14T09:24:35Z",
-        "deletionTimestamp": "2024-06-05T15:03:29Z"
-      },
-      "spec": {
-        "description": "Enable the processing of queries and responses in the Elasticsearch data source through backend",
-        "stage": "GA",
-        "codeowner": "@grafana/observability-logs",
-        "allowSelfServe": true
-      }
-    },
-    {
-      "metadata": {
-        "name": "enableNativeHTTPHistogram",
-        "resourceVersion": "1717578796182",
-        "creationTimestamp": "2023-10-03T18:23:55Z"
-      },
-      "spec": {
-        "description": "Enables native HTTP Histograms",
-        "stage": "experimental",
-        "codeowner": "@grafana/hosted-grafana-team"
-      }
-    },
-    {
-      "metadata": {
-        "name": "exploreContentOutline",
-        "resourceVersion": "1717578796182",
-        "creationTimestamp": "2023-10-13T16:57:13Z"
-      },
-      "spec": {
-        "description": "Content outline sidebar",
-        "stage": "GA",
-        "codeowner": "@grafana/explore-squad",
-        "frontend": true,
-        "allowSelfServe": true
-      }
-    },
-    {
-      "metadata": {
-        "name": "exploreMetrics",
-        "resourceVersion": "1717578796182",
-        "creationTimestamp": "2024-04-09T18:15:18Z"
-      },
-      "spec": {
-        "description": "Enables the new Explore Metrics core app",
-        "stage": "GA",
-        "codeowner": "@grafana/dashboards-squad",
-        "frontend": true
-      }
-    },
-    {
-      "metadata": {
-        "name": "expressionParser",
-        "resourceVersion": "1717578796182",
-        "creationTimestamp": "2024-02-17T00:59:11Z"
-      },
-      "spec": {
-        "description": "Enable new expression parser",
-        "stage": "experimental",
-        "codeowner": "@grafana/grafana-app-platform-squad",
-        "requiresRestart": true
-      }
-    },
-    {
-      "metadata": {
-        "name": "externalCorePlugins",
-        "resourceVersion": "1717578796182",
-        "creationTimestamp": "2023-09-22T08:50:13Z"
-      },
-      "spec": {
-        "description": "Allow core plugins to be loaded as external",
-        "stage": "experimental",
-        "codeowner": "@grafana/plugins-platform-backend"
-      }
-    },
-    {
-      "metadata": {
-        "name": "externalServiceAccounts",
-        "resourceVersion": "1717578796182",
-        "creationTimestamp": "2023-09-28T07:26:37Z"
-      },
-      "spec": {
-        "description": "Automatic service account and token setup for plugins",
-        "stage": "preview",
-        "codeowner": "@grafana/identity-access-team",
-        "hideFromAdminPage": true
-      }
-    },
-    {
-      "metadata": {
-        "name": "extraThemes",
-        "resourceVersion": "1717578796182",
-        "creationTimestamp": "2023-05-10T13:37:04Z"
-      },
-      "spec": {
-        "description": "Enables extra themes",
-        "stage": "experimental",
-        "codeowner": "@grafana/grafana-frontend-platform",
-        "frontend": true
-      }
-    },
-    {
-      "metadata": {
-        "name": "extractFieldsNameDeduplication",
-        "resourceVersion": "1717578796182",
-        "creationTimestamp": "2023-11-02T15:47:42Z"
-      },
-      "spec": {
-        "description": "Make sure extracted field names are unique in the dataframe",
-        "stage": "experimental",
-        "codeowner": "@grafana/dataviz-squad",
-        "frontend": true
-      }
-    },
-    {
-      "metadata": {
-        "name": "faroDatasourceSelector",
-        "resourceVersion": "1717578796182",
-        "creationTimestamp": "2023-05-05T00:35:10Z"
-      },
-      "spec": {
-        "description": "Enable the data source selector within the Frontend Apps section of the Frontend Observability",
-        "stage": "preview",
-        "codeowner": "@grafana/app-o11y",
-        "frontend": true
-      }
-    },
-    {
-      "metadata": {
-        "name": "featureHighlights",
-        "resourceVersion": "1717578796182",
-        "creationTimestamp": "2022-02-03T11:53:23Z"
-      },
-      "spec": {
-        "description": "Highlight Grafana Enterprise features",
-        "stage": "GA",
-        "codeowner": "@grafana/grafana-as-code",
-        "allowSelfServe": true
-      }
-    },
-    {
-      "metadata": {
-        "name": "featureToggleAdminPage",
-        "resourceVersion": "1717578796182",
-        "creationTimestamp": "2023-07-18T20:43:32Z"
-      },
-      "spec": {
-        "description": "Enable admin page for managing feature toggles from the Grafana front-end. Grafana Cloud only.",
-        "stage": "experimental",
-        "codeowner": "@grafana/grafana-operator-experience-squad",
-        "requiresRestart": true,
-        "hideFromDocs": true
-      }
-    },
-    {
-      "metadata": {
-        "name": "flameGraphItemCollapsing",
-        "resourceVersion": "1717578796182",
-        "creationTimestamp": "2023-11-09T14:31:07Z"
-      },
-      "spec": {
-        "description": "Allow collapsing of flame graph items",
-        "stage": "experimental",
-        "codeowner": "@grafana/observability-traces-and-profiling",
-        "frontend": true
-      }
-    },
-    {
-      "metadata": {
-        "name": "formatString",
-        "resourceVersion": "1717578796182",
-        "creationTimestamp": "2023-10-13T18:17:12Z"
-      },
-      "spec": {
-        "description": "Enable format string transformer",
-        "stage": "preview",
-        "codeowner": "@grafana/dataviz-squad",
-        "frontend": true
-      }
-    },
-    {
-      "metadata": {
-        "name": "frontendSandboxMonitorOnly",
-        "resourceVersion": "1717578796182",
-        "creationTimestamp": "2023-07-05T11:48:25Z"
-      },
-      "spec": {
-        "description": "Enables monitor only in the plugin frontend sandbox (if enabled)",
-        "stage": "experimental",
-        "codeowner": "@grafana/plugins-platform-backend",
-        "frontend": true
-      }
-    },
-    {
-      "metadata": {
-        "name": "grafanaAPIServerEnsureKubectlAccess",
-        "resourceVersion": "1717578796182",
-        "creationTimestamp": "2023-12-06T20:21:21Z"
-      },
-      "spec": {
-        "description": "Start an additional https handler and write kubectl options",
-        "stage": "experimental",
-        "codeowner": "@grafana/grafana-app-platform-squad",
-        "requiresDevMode": true,
-        "requiresRestart": true
-      }
-    },
-    {
-      "metadata": {
-        "name": "grafanaAPIServerWithExperimentalAPIs",
-        "resourceVersion": "1717578796182",
-        "creationTimestamp": "2023-10-06T18:55:22Z"
-      },
-      "spec": {
-        "description": "Register experimental APIs with the k8s API server",
-        "stage": "experimental",
-        "codeowner": "@grafana/grafana-app-platform-squad",
-        "requiresDevMode": true,
-        "requiresRestart": true
-      }
-    },
-    {
-      "metadata": {
-        "name": "grafanaManagedRecordingRules",
-        "resourceVersion": "1717578796182",
-        "creationTimestamp": "2024-04-22T17:53:16Z"
-      },
-      "spec": {
-        "description": "Enables Grafana-managed recording rules.",
-        "stage": "experimental",
-        "codeowner": "@grafana/alerting-squad",
-        "hideFromAdminPage": true,
-        "hideFromDocs": true
-      }
-    },
-    {
-      "metadata": {
-        "name": "groupByVariable",
-        "resourceVersion": "1717578796182",
-        "creationTimestamp": "2024-02-14T17:18:04Z"
-      },
-      "spec": {
-        "description": "Enable groupBy variable support in scenes dashboards",
-        "stage": "experimental",
-        "codeowner": "@grafana/dashboards-squad",
-        "hideFromAdminPage": true,
-        "hideFromDocs": true
-      }
-    },
-    {
-      "metadata": {
-        "name": "groupToNestedTableTransformation",
-        "resourceVersion": "1717578796182",
-        "creationTimestamp": "2024-02-07T14:28:26Z"
-      },
-      "spec": {
-        "description": "Enables the group to nested table transformation",
-        "stage": "preview",
-        "codeowner": "@grafana/dataviz-squad",
-        "frontend": true
-      }
-    },
-    {
-      "metadata": {
-        "name": "grpcServer",
-        "resourceVersion": "1717578796182",
-        "creationTimestamp": "2022-09-26T20:25:34Z"
-      },
-      "spec": {
-        "description": "Run the GRPC server",
-        "stage": "preview",
-        "codeowner": "@grafana/grafana-app-platform-squad",
-        "hideFromAdminPage": true
-      }
-    },
-    {
-      "metadata": {
-        "name": "idForwarding",
-        "resourceVersion": "1717578796182",
-        "creationTimestamp": "2023-09-25T15:21:28Z"
-      },
-      "spec": {
-        "description": "Generate signed id token for identity that can be forwarded to plugins and external services",
-        "stage": "experimental",
-        "codeowner": "@grafana/identity-access-team"
-      }
-    },
-    {
-      "metadata": {
-        "name": "individualCookiePreferences",
-        "resourceVersion": "1717578796182",
-        "creationTimestamp": "2023-02-21T10:19:07Z"
-      },
-      "spec": {
-        "description": "Support overriding cookie preferences per user",
-        "stage": "experimental",
-        "codeowner": "@grafana/grafana-backend-group"
-      }
-    },
-    {
-      "metadata": {
-        "name": "influxdbBackendMigration",
-        "resourceVersion": "1717578796182",
-        "creationTimestamp": "2022-02-09T18:26:16Z",
-        "deletionTimestamp": "2023-01-17T14:11:26Z"
-      },
-      "spec": {
-        "description": "Query InfluxDB InfluxQL without the proxy",
-        "stage": "GA",
-        "codeowner": "@grafana/observability-metrics",
-        "frontend": true
-      }
-    },
-    {
-      "metadata": {
-        "name": "influxdbRunQueriesInParallel",
-        "resourceVersion": "1717578796182",
-        "creationTimestamp": "2024-02-01T10:58:24Z"
-      },
-      "spec": {
-        "description": "Enables running InfluxDB Influxql queries in parallel",
-        "stage": "privatePreview",
-        "codeowner": "@grafana/observability-metrics"
-      }
-    },
-    {
-      "metadata": {
-        "name": "influxqlStreamingParser",
-        "resourceVersion": "1717578796182",
-        "creationTimestamp": "2023-11-29T17:29:35Z"
-      },
-      "spec": {
-        "description": "Enable streaming JSON parser for InfluxDB datasource InfluxQL query language",
-        "stage": "experimental",
-        "codeowner": "@grafana/observability-metrics"
-      }
-    },
-    {
-      "metadata": {
-        "name": "jitterAlertRulesWithinGroups",
-        "resourceVersion": "1717578796182",
-        "creationTimestamp": "2024-01-18T18:48:11Z"
-      },
-      "spec": {
-        "description": "Distributes alert rule evaluations more evenly over time, including spreading out rules within the same group",
-        "stage": "preview",
-        "codeowner": "@grafana/alerting-squad",
-        "requiresRestart": true,
-        "hideFromDocs": true
-      }
-    },
-    {
-      "metadata": {
-        "name": "kubernetesAggregator",
-        "resourceVersion": "1717578796182",
-        "creationTimestamp": "2024-02-12T20:59:35Z"
-      },
-      "spec": {
-        "description": "Enable grafana aggregator",
-        "stage": "experimental",
-        "codeowner": "@grafana/grafana-app-platform-squad",
-        "requiresRestart": true
-      }
-    },
-    {
-      "metadata": {
-        "name": "kubernetesDashboards",
-        "resourceVersion": "1717593661635",
-        "creationTimestamp": "2024-06-05T14:34:23Z"
-      },
-      "spec": {
-        "description": "Use the kubernetes API in the frontend for dashboards",
-        "stage": "experimental",
-        "codeowner": "@grafana/grafana-app-platform-squad",
-        "frontend": true
-      }
-    },
-    {
-      "metadata": {
-        "name": "kubernetesFeatureToggles",
-        "resourceVersion": "1717578796182",
-        "creationTimestamp": "2024-01-18T05:32:44Z"
-      },
-      "spec": {
-        "description": "Use the kubernetes API for feature toggle management in the frontend",
-        "stage": "experimental",
-        "codeowner": "@grafana/grafana-operator-experience-squad",
-        "frontend": true,
-        "hideFromAdminPage": true
-      }
-    },
-    {
-      "metadata": {
-        "name": "kubernetesPlaylists",
-        "resourceVersion": "1717578796182",
-        "creationTimestamp": "2023-10-05T19:00:36Z"
-      },
-      "spec": {
-        "description": "Use the kubernetes API in the frontend for playlists, and route /api/playlist requests to k8s",
-        "stage": "GA",
-        "codeowner": "@grafana/grafana-app-platform-squad",
-        "requiresRestart": true
-      }
-    },
-    {
-      "metadata": {
-        "name": "kubernetesSnapshots",
-        "resourceVersion": "1717578796182",
-        "creationTimestamp": "2023-12-05T22:31:49Z"
-      },
-      "spec": {
-        "description": "Routes snapshot requests from /api to the /apis endpoint",
-        "stage": "experimental",
-        "codeowner": "@grafana/grafana-app-platform-squad",
-        "requiresRestart": true
-      }
-    },
-    {
-      "metadata": {
-        "name": "libraryPanelRBAC",
-        "resourceVersion": "1717578796182",
-        "creationTimestamp": "2023-10-11T23:30:50Z"
-      },
-      "spec": {
-        "description": "Enables RBAC support for library panels",
-        "stage": "experimental",
-        "codeowner": "@grafana/dashboards-squad",
-        "requiresRestart": true
-      }
-    },
-    {
-      "metadata": {
-        "name": "live-service-web-worker",
-        "resourceVersion": "1717578796182",
-        "creationTimestamp": "2022-01-26T17:44:20Z"
-      },
-      "spec": {
-        "description": "This will use a webworker thread to processes events rather than the main thread",
-        "stage": "experimental",
-        "codeowner": "@grafana/grafana-app-platform-squad",
-        "frontend": true
-      }
-    },
-    {
-      "metadata": {
-        "name": "logRequestsInstrumentedAsUnknown",
-        "resourceVersion": "1717578796182",
-        "creationTimestamp": "2022-06-10T08:56:55Z"
-      },
-      "spec": {
-        "description": "Logs the path for requests that are instrumented as unknown",
-        "stage": "experimental",
-        "codeowner": "@grafana/hosted-grafana-team"
-      }
-    },
-    {
-      "metadata": {
-        "name": "logRowsPopoverMenu",
-        "resourceVersion": "1717578796182",
-        "creationTimestamp": "2023-11-16T09:48:10Z"
-      },
-      "spec": {
-        "description": "Enable filtering menu displayed when text of a log line is selected",
-        "stage": "GA",
-        "codeowner": "@grafana/observability-logs",
-        "frontend": true
-      }
-    },
-    {
-      "metadata": {
-        "name": "logsContextDatasourceUi",
-        "resourceVersion": "1717578796182",
-        "creationTimestamp": "2023-01-27T14:12:01Z"
-      },
-      "spec": {
-        "description": "Allow datasource to provide custom UI for context view",
-        "stage": "GA",
-        "codeowner": "@grafana/observability-logs",
-        "frontend": true,
-        "allowSelfServe": true
-      }
-    },
-    {
-      "metadata": {
-        "name": "logsExploreTableDefaultVisualization",
-        "resourceVersion": "1717578796182",
-        "creationTimestamp": "2024-05-02T15:28:15Z"
-      },
-      "spec": {
-        "description": "Sets the logs table as default visualisation in logs explore",
-        "stage": "experimental",
-        "codeowner": "@grafana/observability-logs",
-        "frontend": true
-      }
-    },
-    {
-      "metadata": {
-        "name": "logsExploreTableVisualisation",
-        "resourceVersion": "1717578796182",
-        "creationTimestamp": "2023-07-12T13:52:42Z"
-      },
-      "spec": {
-        "description": "A table visualisation for logs in Explore",
-        "stage": "GA",
-        "codeowner": "@grafana/observability-logs",
-        "frontend": true
-      }
-    },
-    {
-      "metadata": {
-        "name": "logsInfiniteScrolling",
-        "resourceVersion": "1717578796182",
-        "creationTimestamp": "2023-11-09T10:54:03Z"
-      },
-      "spec": {
-        "description": "Enables infinite scrolling for the Logs panel in Explore and Dashboards",
-        "stage": "GA",
-        "codeowner": "@grafana/observability-logs",
-        "frontend": true
-      }
-    },
-    {
-      "metadata": {
-        "name": "lokiExperimentalStreaming",
-        "resourceVersion": "1717578796182",
-        "creationTimestamp": "2023-06-19T10:03:51Z"
-      },
-      "spec": {
-        "description": "Support new streaming approach for loki (prototype, needs special loki build)",
-        "stage": "experimental",
-        "codeowner": "@grafana/observability-logs"
-      }
-    },
-    {
-      "metadata": {
-        "name": "lokiLogsDataplane",
-        "resourceVersion": "1717578796182",
-        "creationTimestamp": "2023-07-13T07:58:00Z"
-      },
-      "spec": {
-        "description": "Changes logs responses from Loki to be compliant with the dataplane specification.",
-        "stage": "experimental",
-        "codeowner": "@grafana/observability-logs"
-      }
-    },
-    {
-      "metadata": {
-        "name": "lokiMetricDataplane",
-        "resourceVersion": "1717578796182",
-        "creationTimestamp": "2023-04-13T13:07:08Z"
-      },
-      "spec": {
-        "description": "Changes metric responses from Loki to be compliant with the dataplane specification.",
-        "stage": "GA",
-        "codeowner": "@grafana/observability-logs",
-        "allowSelfServe": true
-      }
-    },
-    {
-      "metadata": {
-        "name": "lokiPredefinedOperations",
-        "resourceVersion": "1717578796182",
-        "creationTimestamp": "2023-06-02T10:52:36Z"
-      },
-      "spec": {
-        "description": "Adds predefined query operations to Loki query editor",
-        "stage": "experimental",
-        "codeowner": "@grafana/observability-logs",
-        "frontend": true
-      }
-    },
-    {
-      "metadata": {
-        "name": "lokiQueryHints",
-        "resourceVersion": "1717578796182",
-        "creationTimestamp": "2023-12-18T20:43:16Z"
-      },
-      "spec": {
-        "description": "Enables query hints for Loki",
-        "stage": "GA",
-        "codeowner": "@grafana/observability-logs",
-        "frontend": true
-      }
-    },
-    {
-      "metadata": {
-        "name": "lokiQuerySplitting",
-        "resourceVersion": "1717578796182",
-        "creationTimestamp": "2023-02-09T17:27:02Z"
-      },
-      "spec": {
-        "description": "Split large interval queries into subqueries with smaller time intervals",
-        "stage": "GA",
-        "codeowner": "@grafana/observability-logs",
-        "frontend": true,
-        "allowSelfServe": true
-      }
-    },
-    {
-      "metadata": {
-        "name": "lokiQuerySplittingConfig",
-        "resourceVersion": "1717578796182",
-        "creationTimestamp": "2023-03-20T15:51:36Z"
-      },
-      "spec": {
-        "description": "Give users the option to configure split durations for Loki queries",
-        "stage": "experimental",
-        "codeowner": "@grafana/observability-logs",
-        "frontend": true
-      }
-    },
-    {
-      "metadata": {
-        "name": "lokiRunQueriesInParallel",
-        "resourceVersion": "1717578796182",
-        "creationTimestamp": "2023-09-19T09:34:01Z"
-      },
-      "spec": {
-        "description": "Enables running Loki queries in parallel",
-        "stage": "privatePreview",
-        "codeowner": "@grafana/observability-logs"
-      }
-    },
-    {
-      "metadata": {
-        "name": "lokiStructuredMetadata",
-        "resourceVersion": "1717578796182",
-        "creationTimestamp": "2023-11-16T16:06:14Z"
-      },
-      "spec": {
-        "description": "Enables the loki data source to request structured metadata from the Loki server",
-        "stage": "GA",
-        "codeowner": "@grafana/observability-logs"
-      }
-    },
-    {
-      "metadata": {
-        "name": "managedPluginsInstall",
-        "resourceVersion": "1717578796182",
-        "creationTimestamp": "2023-10-18T13:17:03Z"
-      },
-      "spec": {
-        "description": "Install managed plugins directly from plugins catalog",
-        "stage": "GA",
-        "codeowner": "@grafana/plugins-platform-backend"
-      }
-    },
-    {
-      "metadata": {
-        "name": "metricsSummary",
-        "resourceVersion": "1717578796182",
-        "creationTimestamp": "2023-08-28T14:02:12Z"
-      },
-      "spec": {
-        "description": "Enables metrics summary queries in the Tempo data source",
-        "stage": "experimental",
-        "codeowner": "@grafana/observability-traces-and-profiling",
-        "frontend": true
-      }
-    },
-    {
-      "metadata": {
-        "name": "mlExpressions",
-        "resourceVersion": "1717578796182",
-        "creationTimestamp": "2023-07-13T17:37:50Z"
-      },
-      "spec": {
-        "description": "Enable support for Machine Learning in server-side expressions",
-        "stage": "experimental",
-        "codeowner": "@grafana/alerting-squad"
-      }
-    },
-    {
-      "metadata": {
-        "name": "mysqlAnsiQuotes",
-        "resourceVersion": "1717578796182",
-        "creationTimestamp": "2022-10-12T11:43:35Z"
-      },
-      "spec": {
-        "description": "Use double quotes to escape keyword in a MySQL query",
-        "stage": "experimental",
-        "codeowner": "@grafana/search-and-storage"
-      }
-    },
-    {
-      "metadata": {
-        "name": "nestedFolders",
-        "resourceVersion": "1717578796182",
-        "creationTimestamp": "2022-10-26T14:15:14Z"
-      },
-      "spec": {
-        "description": "Enable folder nesting",
-        "stage": "GA",
-        "codeowner": "@grafana/search-and-storage"
-      }
-    },
-    {
-      "metadata": {
-        "name": "newDashboardSharingComponent",
-        "resourceVersion": "1717578796182",
-        "creationTimestamp": "2024-05-03T15:02:18Z"
-      },
-      "spec": {
-        "description": "Enables the new sharing drawer design",
-        "stage": "experimental",
-        "codeowner": "@grafana/sharing-squad",
-        "frontend": true
-      }
-    },
-    {
-      "metadata": {
-        "name": "newDashboardWithFiltersAndGroupBy",
-        "resourceVersion": "1717578796182",
-        "creationTimestamp": "2024-04-04T11:25:21Z"
-      },
-      "spec": {
-        "description": "Enables filters and group by variables on all new dashboards. Variables are added only if default data source supports filtering.",
-        "stage": "experimental",
-        "codeowner": "@grafana/dashboards-squad",
-        "hideFromAdminPage": true,
-        "hideFromDocs": true
-      }
-    },
-    {
-      "metadata": {
-        "name": "newFolderPicker",
-        "resourceVersion": "1717578796182",
-        "creationTimestamp": "2024-01-15T11:43:19Z"
-      },
-      "spec": {
-        "description": "Enables the nested folder picker without having nested folders enabled",
-        "stage": "experimental",
-        "codeowner": "@grafana/grafana-frontend-platform",
-        "frontend": true
-      }
-    },
-    {
-      "metadata": {
-        "name": "newPDFRendering",
-        "resourceVersion": "1717578796182",
-        "creationTimestamp": "2024-02-08T12:09:34Z"
-      },
-      "spec": {
-        "description": "New implementation for the dashboard-to-PDF rendering",
-        "stage": "preview",
-        "codeowner": "@grafana/sharing-squad"
-      }
-    },
-    {
-      "metadata": {
-        "name": "nodeGraphDotLayout",
-        "resourceVersion": "1717578796182",
-        "creationTimestamp": "2024-01-31T16:26:12Z"
-      },
-      "spec": {
-        "description": "Changed the layout algorithm for the node graph",
-        "stage": "experimental",
-        "codeowner": "@grafana/observability-traces-and-profiling",
-        "frontend": true
-      }
-    },
-    {
-      "metadata": {
-        "name": "notificationBanner",
-        "resourceVersion": "1717578796182",
-        "creationTimestamp": "2024-05-13T09:32:34Z"
-      },
-      "spec": {
-        "description": "Enables the notification banner UI and API",
-        "stage": "experimental",
-        "codeowner": "@grafana/grafana-frontend-platform"
-      }
-    },
-    {
-      "metadata": {
-        "name": "oauthRequireSubClaim",
-        "resourceVersion": "1717578796182",
-        "creationTimestamp": "2024-03-25T13:22:24Z"
-      },
-      "spec": {
-        "description": "Require that sub claims is present in oauth tokens.",
-        "stage": "experimental",
-        "codeowner": "@grafana/identity-access-team",
-        "hideFromAdminPage": true,
-        "hideFromDocs": true
-      }
-    },
-    {
-      "metadata": {
         "name": "onPremToCloudMigrations",
         "resourceVersion": "1717578796182",
         "creationTimestamp": "2024-01-22T16:09:08Z"
@@ -1720,35 +1702,6 @@
     },
     {
       "metadata": {
-<<<<<<< HEAD
-        "name": "pinNavItems",
-        "resourceVersion": "1718017263521",
-        "creationTimestamp": "2024-06-10T11:01:03Z",
-        "deletionTimestamp": "2024-06-12T08:28:14Z"
-      },
-      "spec": {
-        "description": "Enables pinning of nav items",
-        "stage": "experimental",
-        "codeowner": "@grafana/grafana-frontend-platform"
-      }
-    },
-    {
-      "metadata": {
-        "name": "pinNavItems",
-        "resourceVersion": "1718017263521",
-        "creationTimestamp": "2024-06-10T11:01:03Z",
-        "deletionTimestamp": "2024-06-13T11:41:02Z"
-      },
-      "spec": {
-        "description": "Enables pinning of nav items",
-        "stage": "experimental",
-        "codeowner": "@grafana/grafana-frontend-platform"
-      }
-    },
-    {
-      "metadata": {
-=======
->>>>>>> 94e6bcd3
         "name": "pluginProxyPreserveTrailingSlash",
         "resourceVersion": "1717581171624",
         "creationTimestamp": "2024-06-05T11:36:14Z"
