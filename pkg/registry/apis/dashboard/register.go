--- conflicted
+++ resolved
@@ -161,11 +161,7 @@
 	)
 
 	// Dual writes if a RESTOptionsGetter is provided
-<<<<<<< HEAD
-	if desiredMode != grafanarest.Mode0 && optsGetter != nil {
-=======
 	if optsGetter != nil && dualWriteBuilder != nil {
->>>>>>> 41ae376a
 		store, err := newStorage(scheme)
 		if err != nil {
 			return nil, err
@@ -175,14 +171,10 @@
 		if err := store.CompleteWithOptions(options); err != nil {
 			return nil, err
 		}
-<<<<<<< HEAD
-		storage[dash.StoragePath()] = grafanarest.NewDualWriter(grafanarest.Mode1, legacyStore, store, reg)
-=======
 		storage[dash.StoragePath()], err = dualWriteBuilder(dash.GroupResource(), legacyStore, store)
 		if err != nil {
 			return nil, err
 		}
->>>>>>> 41ae376a
 	}
 
 	apiGroupInfo.VersionedResourcesStorageMap[dashboard.VERSION] = storage
