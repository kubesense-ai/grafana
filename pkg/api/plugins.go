package api

import (
	"bytes"
	"context"
	"encoding/json"
	"errors"
	"fmt"
	"net/http"
	"path"
	"path/filepath"
	"runtime"
	"sort"
	"strings"

	"github.com/grafana/grafana-plugin-sdk-go/backend"
	"github.com/prometheus/client_golang/prometheus"
	"github.com/prometheus/client_golang/prometheus/promauto"

	"github.com/grafana/grafana/pkg/api/dtos"
	"github.com/grafana/grafana/pkg/api/response"
	"github.com/grafana/grafana/pkg/plugins"
	"github.com/grafana/grafana/pkg/plugins/backendplugin"
	"github.com/grafana/grafana/pkg/plugins/repo"
	"github.com/grafana/grafana/pkg/plugins/storage"
	ac "github.com/grafana/grafana/pkg/services/accesscontrol"
	contextmodel "github.com/grafana/grafana/pkg/services/contexthandler/model"
	"github.com/grafana/grafana/pkg/services/datasources"
	"github.com/grafana/grafana/pkg/services/org"
	"github.com/grafana/grafana/pkg/services/pluginsintegration/pluginaccesscontrol"
	"github.com/grafana/grafana/pkg/services/pluginsintegration/pluginsettings"
	"github.com/grafana/grafana/pkg/setting"
	"github.com/grafana/grafana/pkg/util"
	"github.com/grafana/grafana/pkg/web"
)

// pluginsCDNFallbackRedirectRequests is a metric counter keeping track of how many
// requests are received on the plugins CDN backend redirect fallback handler.
var pluginsCDNFallbackRedirectRequests = promauto.NewCounterVec(prometheus.CounterOpts{
	Namespace: "grafana",
	Name:      "plugins_cdn_fallback_redirect_requests_total",
	Help:      "Number of requests to the plugins CDN backend redirect fallback handler.",
}, []string{"plugin_id", "plugin_version"})

var ErrUnexpectedFileExtension = errors.New("unexpected file extension")

func (hs *HTTPServer) GetPluginList(c *contextmodel.ReqContext) response.Response {
	typeFilter := c.Query("type")
	enabledFilter := c.Query("enabled")
	embeddedFilter := c.Query("embedded")
	// "" => no filter
	// "0" => filter out core plugins
	// "1" => filter out non-core plugins
	coreFilter := c.Query("core")

	// FIXME: while we don't have permissions for listing plugins we need this complex check:
	// When using access control, should be able to list non-core plugins:
	//  * anyone that can create a data source
	//  * anyone that can install a plugin
	// Fallback to only letting admins list non-core plugins
	reqOrgAdmin := ac.ReqHasRole(org.RoleAdmin)
	hasAccess := ac.HasAccess(hs.AccessControl, c)
	canListNonCorePlugins := reqOrgAdmin(c) || hasAccess(reqOrgAdmin, ac.EvalAny(
		ac.EvalPermission(datasources.ActionCreate),
		ac.EvalPermission(pluginaccesscontrol.ActionInstall),
	))

	pluginSettingsMap, err := hs.pluginSettings(c.Req.Context(), c.OrgID)
	if err != nil {
		return response.Error(http.StatusInternalServerError, "Failed to get list of plugins", err)
	}

	// Filter plugins
	pluginDefinitions := hs.pluginStore.Plugins(c.Req.Context())
	filteredPluginDefinitions := []plugins.PluginDTO{}
	filteredPluginIDs := map[string]bool{}
	for _, pluginDef := range pluginDefinitions {
		// filter out app sub plugins
		if embeddedFilter == "0" && pluginDef.IncludedInAppID != "" {
			continue
		}

		// filter out core plugins
		if (coreFilter == "0" && pluginDef.IsCorePlugin()) || (coreFilter == "1" && !pluginDef.IsCorePlugin()) {
			continue
		}

		// FIXME: while we don't have permissions for listing plugins we need this complex check:
		// When using access control, should be able to list non-core plugins:
		//  * anyone that can create a data source
		//  * anyone that can install a plugin
		// Should be able to list this installed plugin:
		//  * anyone that can edit its settings
		if !pluginDef.IsCorePlugin() && !canListNonCorePlugins && !hasAccess(reqOrgAdmin,
			ac.EvalPermission(pluginaccesscontrol.ActionWrite, pluginaccesscontrol.ScopeProvider.GetResourceScope(pluginDef.ID))) {
			continue
		}

		// filter on type
		if typeFilter != "" && typeFilter != string(pluginDef.Type) {
			continue
		}

		if pluginDef.State == plugins.AlphaRelease && !hs.Cfg.PluginsEnableAlpha {
			continue
		}

		// filter out built in plugins
		if pluginDef.BuiltIn {
			continue
		}

		// filter out disabled plugins
		if pluginSetting, exists := pluginSettingsMap[pluginDef.ID]; exists {
			if enabledFilter == "1" && !pluginSetting.Enabled {
				continue
			}
		}

		filteredPluginDefinitions = append(filteredPluginDefinitions, pluginDef)
		filteredPluginIDs[pluginDef.ID] = true
	}

	// Compute metadata
	pluginsMetadata := hs.getMultiAccessControlMetadata(c, c.OrgID,
		pluginaccesscontrol.ScopeProvider.GetResourceScope(""), filteredPluginIDs)

	// Prepare DTO
	result := make(dtos.PluginList, 0)
	for _, pluginDef := range filteredPluginDefinitions {
		listItem := dtos.PluginListItem{
			Id:            pluginDef.ID,
			Name:          pluginDef.Name,
			Type:          string(pluginDef.Type),
			Category:      pluginDef.Category,
			Info:          pluginDef.Info,
			Dependencies:  pluginDef.Dependencies,
			DefaultNavUrl: path.Join(hs.Cfg.AppSubURL, pluginDef.DefaultNavURL),
			State:         pluginDef.State,
			Signature:     pluginDef.Signature,
			SignatureType: pluginDef.SignatureType,
			SignatureOrg:  pluginDef.SignatureOrg,
			AccessControl: pluginsMetadata[pluginDef.ID],
		}

		update, exists := hs.pluginsUpdateChecker.HasUpdate(c.Req.Context(), pluginDef.ID)
		if exists {
			listItem.LatestVersion = update
			listItem.HasUpdate = true
		}

		if pluginSetting, exists := pluginSettingsMap[pluginDef.ID]; exists {
			listItem.Enabled = pluginSetting.Enabled
			listItem.Pinned = pluginSetting.Pinned
		}

		if listItem.DefaultNavUrl == "" || !listItem.Enabled {
			listItem.DefaultNavUrl = hs.Cfg.AppSubURL + "/plugins/" + listItem.Id + "/"
		}

		result = append(result, listItem)
	}

	sort.Sort(result)
	return response.JSON(http.StatusOK, result)
}

func (hs *HTTPServer) GetPluginSettingByID(c *contextmodel.ReqContext) response.Response {
	pluginID := web.Params(c.Req)[":pluginId"]

	plugin, exists := hs.pluginStore.Plugin(c.Req.Context(), pluginID)
	if !exists {
		return response.Error(http.StatusNotFound, "Plugin not found, no installed plugin with that id", nil)
	}

	// In a first iteration, we only have one permission for app plugins.
	// We will need a different permission to allow users to configure the plugin without needing access to it.
	if plugin.IsApp() {
		hasAccess := ac.HasAccess(hs.AccessControl, c)
		if !hasAccess(ac.ReqSignedIn,
			ac.EvalPermission(pluginaccesscontrol.ActionAppAccess, pluginaccesscontrol.ScopeProvider.GetResourceScope(plugin.ID))) {
			return response.Error(http.StatusForbidden, "Access Denied", nil)
		}
	}

	dto := &dtos.PluginSetting{
		Type:             string(plugin.Type),
		Id:               plugin.ID,
		Name:             plugin.Name,
		Info:             plugin.Info,
		Dependencies:     plugin.Dependencies,
		Includes:         plugin.Includes,
		BaseUrl:          plugin.BaseURL,
		Module:           plugin.Module,
		DefaultNavUrl:    path.Join(hs.Cfg.AppSubURL, plugin.DefaultNavURL),
		State:            plugin.State,
		Signature:        plugin.Signature,
		SignatureType:    plugin.SignatureType,
		SignatureOrg:     plugin.SignatureOrg,
		SecureJsonFields: map[string]bool{},
	}

	if plugin.IsApp() {
		dto.Enabled = plugin.AutoEnabled
		dto.Pinned = plugin.AutoEnabled
	}

	ps, err := hs.PluginSettings.GetPluginSettingByPluginID(c.Req.Context(), &pluginsettings.GetByPluginIDArgs{
		PluginID: pluginID,
		OrgID:    c.OrgID,
	})
	if err != nil {
		if !errors.Is(err, pluginsettings.ErrPluginSettingNotFound) {
			return response.Error(http.StatusInternalServerError, "Failed to get plugin settings", nil)
		}
	} else {
		dto.Enabled = ps.Enabled
		dto.Pinned = ps.Pinned
		dto.JsonData = ps.JSONData

		for k, v := range hs.PluginSettings.DecryptedValues(ps) {
			if len(v) > 0 {
				dto.SecureJsonFields[k] = true
			}
		}
	}

	update, exists := hs.pluginsUpdateChecker.HasUpdate(c.Req.Context(), plugin.ID)
	if exists {
		dto.LatestVersion = update
		dto.HasUpdate = true
	}

	return response.JSON(http.StatusOK, dto)
}

func (hs *HTTPServer) UpdatePluginSetting(c *contextmodel.ReqContext) response.Response {
	cmd := pluginsettings.UpdatePluginSettingCmd{}
	if err := web.Bind(c.Req, &cmd); err != nil {
		return response.Error(http.StatusBadRequest, "bad request data", err)
	}
	pluginID := web.Params(c.Req)[":pluginId"]

	if _, exists := hs.pluginStore.Plugin(c.Req.Context(), pluginID); !exists {
		return response.Error(404, "Plugin not installed", nil)
	}

	cmd.OrgId = c.OrgID
	cmd.PluginId = pluginID
	if err := hs.PluginSettings.UpdatePluginSetting(c.Req.Context(), &pluginsettings.UpdateArgs{
		Enabled:                 cmd.Enabled,
		Pinned:                  cmd.Pinned,
		JSONData:                cmd.JsonData,
		SecureJSONData:          cmd.SecureJsonData,
		PluginVersion:           cmd.PluginVersion,
		PluginID:                cmd.PluginId,
		OrgID:                   cmd.OrgId,
		EncryptedSecureJSONData: cmd.EncryptedSecureJsonData,
	}); err != nil {
		return response.Error(500, "Failed to update plugin setting", err)
	}

	hs.PluginContextProvider.InvalidateSettingsCache(c.Req.Context(), pluginID)

	return response.Success("Plugin settings updated")
}

func (hs *HTTPServer) GetPluginMarkdown(c *contextmodel.ReqContext) response.Response {
	pluginID := web.Params(c.Req)[":pluginId"]
	name := web.Params(c.Req)[":name"]

	content, err := hs.pluginMarkdown(c.Req.Context(), pluginID, name)
	if err != nil {
		var notFound plugins.NotFoundError
		if errors.As(err, &notFound) {
			return response.Error(http.StatusNotFound, notFound.Error(), nil)
		}

		return response.Error(http.StatusInternalServerError, "Could not get markdown file", err)
	}

	// fallback try readme
	if len(content) == 0 {
		content, err = hs.pluginMarkdown(c.Req.Context(), pluginID, "readme")
		if err != nil {
			if errors.Is(err, plugins.ErrFileNotExist) {
				return response.Error(http.StatusNotFound, plugins.ErrFileNotExist.Error(), nil)
			}
			return response.Error(http.StatusNotImplemented, "Could not get markdown file", err)
		}
	}

	resp := response.Respond(http.StatusOK, content)
	resp.SetHeader("Content-Type", "text/plain; charset=utf-8")
	return resp
}

// CollectPluginMetrics collect metrics from a plugin.
//
// /api/plugins/:pluginId/metrics
func (hs *HTTPServer) CollectPluginMetrics(c *contextmodel.ReqContext) response.Response {
	pluginID := web.Params(c.Req)[":pluginId"]
	resp, err := hs.pluginClient.CollectMetrics(c.Req.Context(), &backend.CollectMetricsRequest{PluginContext: backend.PluginContext{PluginID: pluginID}})
	if err != nil {
		return translatePluginRequestErrorToAPIError(err)
	}

	headers := make(http.Header)
	headers.Set("Content-Type", "text/plain")

	return response.CreateNormalResponse(headers, resp.PrometheusMetrics, http.StatusOK)
}

// getPluginAssets returns public plugin assets (images, JS, etc.)
//
// If the plugin has cdn = false in its config (default), it will always attempt to return the asset
// from the local filesystem.
//
// If the plugin has cdn = true and hs.Cfg.PluginsCDNURLTemplate is empty, it will get the file
// from the local filesystem. If hs.Cfg.PluginsCDNURLTemplate is not empty,
// this handler returns a redirect to the plugin asset file on the specified CDN.
//
// /public/plugins/:pluginId/*
func (hs *HTTPServer) getPluginAssets(c *contextmodel.ReqContext) {
	pluginID := web.Params(c.Req)[":pluginId"]
	plugin, exists := hs.pluginStore.Plugin(c.Req.Context(), pluginID)
	if !exists {
		c.JsonApiErr(404, "Plugin not found", nil)
		return
	}

	// prepend slash for cleaning relative paths
	requestedFile, err := util.CleanRelativePath(web.Params(c.Req)["*"])
	if err != nil {
		// slash is prepended above therefore this is not expected to fail
		c.JsonApiErr(500, "Failed to clean relative file path", err)
		return
	}

	if hs.pluginsCDNService.PluginSupported(pluginID) {
		// Send a redirect to the client
		hs.redirectCDNPluginAsset(c, plugin, requestedFile)
		return
	}

	// Send the actual file to the client from local filesystem
	hs.serveLocalPluginAsset(c, plugin, requestedFile)
}

// serveLocalPluginAsset returns the content of a plugin asset file from the local filesystem to the http client.
func (hs *HTTPServer) serveLocalPluginAsset(c *contextmodel.ReqContext, plugin plugins.PluginDTO, assetPath string) {
<<<<<<< HEAD
	f, err := hs.pluginFiles.GetFile(c.Req.Context(), plugin.ID, assetPath)
=======
	f, err := hs.pluginFileStore.File(c.Req.Context(), plugin.ID, assetPath)
>>>>>>> 7bbe2551
	if err != nil {
		if errors.Is(err, plugins.ErrFileNotExist) {
			c.JsonApiErr(404, "Plugin file not found", nil)
			return
		}
		c.JsonApiErr(500, "Could not open plugin file", err)
		return
	}

	if hs.Cfg.Env == setting.Dev {
		c.Resp.Header().Set("Cache-Control", "max-age=0, must-revalidate, no-cache")
	} else {
		c.Resp.Header().Set("Cache-Control", "public, max-age=3600")
	}

	http.ServeContent(c.Resp, c.Req, assetPath, f.ModTime, bytes.NewReader(f.Content))
}

// redirectCDNPluginAsset redirects the http request to specified asset path on the configured plugins CDN.
func (hs *HTTPServer) redirectCDNPluginAsset(c *contextmodel.ReqContext, plugin plugins.PluginDTO, assetPath string) {
	remoteURL, err := hs.pluginsCDNService.AssetURL(plugin.ID, plugin.Info.Version, assetPath)
	if err != nil {
		c.JsonApiErr(500, "Failed to get CDN plugin asset remote URL", err)
		return
	}
	hs.log.Warn(
		"plugin cdn redirect hit",
		"pluginID", plugin.ID,
		"pluginVersion", plugin.Info.Version,
		"assetPath", assetPath,
		"remoteURL", remoteURL,
	)
	pluginsCDNFallbackRedirectRequests.With(prometheus.Labels{
		"plugin_id":      plugin.ID,
		"plugin_version": plugin.Info.Version,
	}).Inc()
	http.Redirect(c.Resp, c.Req, remoteURL, http.StatusTemporaryRedirect)
}

// CheckHealth returns the health of a plugin.
// /api/plugins/:pluginId/health
func (hs *HTTPServer) CheckHealth(c *contextmodel.ReqContext) response.Response {
	pluginID := web.Params(c.Req)[":pluginId"]

	pCtx, found, err := hs.PluginContextProvider.Get(c.Req.Context(), pluginID, c.SignedInUser)
	if err != nil {
		return response.Error(500, "Failed to get plugin settings", err)
	}
	if !found {
		return response.Error(404, "Plugin not found", nil)
	}

	resp, err := hs.pluginClient.CheckHealth(c.Req.Context(), &backend.CheckHealthRequest{
		PluginContext: pCtx,
		Headers:       map[string]string{},
	})
	if err != nil {
		return translatePluginRequestErrorToAPIError(err)
	}

	payload := map[string]interface{}{
		"status":  resp.Status.String(),
		"message": resp.Message,
	}

	// Unmarshal JSONDetails if it's not empty.
	if len(resp.JSONDetails) > 0 {
		var jsonDetails map[string]interface{}
		err = json.Unmarshal(resp.JSONDetails, &jsonDetails)
		if err != nil {
			return response.Error(500, "Failed to unmarshal detailed response from backend plugin", err)
		}

		payload["details"] = jsonDetails
	}

	if resp.Status != backend.HealthStatusOk {
		return response.JSON(503, payload)
	}

	return response.JSON(http.StatusOK, payload)
}

func (hs *HTTPServer) GetPluginErrorsList(_ *contextmodel.ReqContext) response.Response {
	return response.JSON(http.StatusOK, hs.pluginErrorResolver.PluginErrors())
}

func (hs *HTTPServer) InstallPlugin(c *contextmodel.ReqContext) response.Response {
	dto := dtos.InstallPluginCommand{}
	if err := web.Bind(c.Req, &dto); err != nil {
		return response.Error(http.StatusBadRequest, "bad request data", err)
	}
	pluginID := web.Params(c.Req)[":pluginId"]

	err := hs.pluginInstaller.Add(c.Req.Context(), pluginID, dto.Version, plugins.CompatOpts{
		GrafanaVersion: hs.Cfg.BuildVersion,
		OS:             runtime.GOOS,
		Arch:           runtime.GOARCH,
	})
	if err != nil {
		var dupeErr plugins.DuplicateError
		if errors.As(err, &dupeErr) {
			return response.Error(http.StatusConflict, "Plugin already installed", err)
		}
		var versionUnsupportedErr repo.ErrVersionUnsupported
		if errors.As(err, &versionUnsupportedErr) {
			return response.Error(http.StatusConflict, "Plugin version not supported", err)
		}
		var versionNotFoundErr repo.ErrVersionNotFound
		if errors.As(err, &versionNotFoundErr) {
			return response.Error(http.StatusNotFound, "Plugin version not found", err)
		}
		var clientError repo.Response4xxError
		if errors.As(err, &clientError) {
			return response.Error(clientError.StatusCode, clientError.Message, err)
		}
		if errors.Is(err, plugins.ErrInstallCorePlugin) {
			return response.Error(http.StatusForbidden, "Cannot install or change a Core plugin", err)
		}

		return response.Error(http.StatusInternalServerError, "Failed to install plugin", err)
	}

	return response.JSON(http.StatusOK, []byte{})
}

func (hs *HTTPServer) UninstallPlugin(c *contextmodel.ReqContext) response.Response {
	pluginID := web.Params(c.Req)[":pluginId"]

	err := hs.pluginInstaller.Remove(c.Req.Context(), pluginID)
	if err != nil {
		if errors.Is(err, plugins.ErrPluginNotInstalled) {
			return response.Error(http.StatusNotFound, "Plugin not installed", err)
		}
		if errors.Is(err, plugins.ErrUninstallCorePlugin) {
			return response.Error(http.StatusForbidden, "Cannot uninstall a Core plugin", err)
		}
		if errors.Is(err, storage.ErrUninstallOutsideOfPluginDir) {
			return response.Error(http.StatusForbidden, "Cannot uninstall a plugin outside of the plugins directory", err)
		}

		return response.Error(http.StatusInternalServerError, "Failed to uninstall plugin", err)
	}
	return response.JSON(http.StatusOK, []byte{})
}

func translatePluginRequestErrorToAPIError(err error) response.Response {
	if errors.Is(err, backendplugin.ErrPluginNotRegistered) {
		return response.Error(404, "Plugin not found", err)
	}

	if errors.Is(err, backendplugin.ErrMethodNotImplemented) {
		return response.Error(404, "Not found", err)
	}

	if errors.Is(err, backendplugin.ErrHealthCheckFailed) {
		return response.Error(500, "Plugin health check failed", err)
	}

	if errors.Is(err, backendplugin.ErrPluginUnavailable) {
		return response.Error(503, "Plugin unavailable", err)
	}

	return response.Error(500, "Plugin request failed", err)
}

func (hs *HTTPServer) pluginMarkdown(ctx context.Context, pluginID string, name string) ([]byte, error) {
	file, err := mdFilepath(strings.ToUpper(name))
	if err != nil {
		return make([]byte, 0), err
	}
<<<<<<< HEAD
	md, err := hs.pluginFiles.GetFile(ctx, pluginID, file)
=======

	md, err := hs.pluginFileStore.File(ctx, pluginID, file)
>>>>>>> 7bbe2551
	if err != nil {
		if errors.Is(err, plugins.ErrPluginNotInstalled) {
			return make([]byte, 0), plugins.NotFoundError{PluginID: pluginID}
		}

<<<<<<< HEAD
		md, err = hs.pluginFiles.GetFile(ctx, pluginID, strings.ToLower(file))
=======
		md, err = hs.pluginFileStore.File(ctx, pluginID, strings.ToLower(file))
>>>>>>> 7bbe2551
		if err != nil {
			return make([]byte, 0), nil
		}
	}
	return md.Content, nil
}

func mdFilepath(mdFilename string) (string, error) {
	fileExt := filepath.Ext(mdFilename)
	switch fileExt {
	case "md":
		return util.CleanRelativePath(mdFilename)
	case "":
		return util.CleanRelativePath(fmt.Sprintf("%s.md", mdFilename))
	default:
		return "", ErrUnexpectedFileExtension
	}
}<|MERGE_RESOLUTION|>--- conflicted
+++ resolved
@@ -349,11 +349,7 @@
 
 // serveLocalPluginAsset returns the content of a plugin asset file from the local filesystem to the http client.
 func (hs *HTTPServer) serveLocalPluginAsset(c *contextmodel.ReqContext, plugin plugins.PluginDTO, assetPath string) {
-<<<<<<< HEAD
-	f, err := hs.pluginFiles.GetFile(c.Req.Context(), plugin.ID, assetPath)
-=======
 	f, err := hs.pluginFileStore.File(c.Req.Context(), plugin.ID, assetPath)
->>>>>>> 7bbe2551
 	if err != nil {
 		if errors.Is(err, plugins.ErrFileNotExist) {
 			c.JsonApiErr(404, "Plugin file not found", nil)
@@ -525,22 +521,14 @@
 	if err != nil {
 		return make([]byte, 0), err
 	}
-<<<<<<< HEAD
-	md, err := hs.pluginFiles.GetFile(ctx, pluginID, file)
-=======
 
 	md, err := hs.pluginFileStore.File(ctx, pluginID, file)
->>>>>>> 7bbe2551
 	if err != nil {
 		if errors.Is(err, plugins.ErrPluginNotInstalled) {
 			return make([]byte, 0), plugins.NotFoundError{PluginID: pluginID}
 		}
 
-<<<<<<< HEAD
-		md, err = hs.pluginFiles.GetFile(ctx, pluginID, strings.ToLower(file))
-=======
 		md, err = hs.pluginFileStore.File(ctx, pluginID, strings.ToLower(file))
->>>>>>> 7bbe2551
 		if err != nil {
 			return make([]byte, 0), nil
 		}
