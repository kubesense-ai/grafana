--- conflicted
+++ resolved
@@ -383,7 +383,6 @@
 
 		// error test
 		r.Get("/metrics/error", Wrap(GenerateError))
-<<<<<<< HEAD
 
 		// short urls
 		apiRoute.Group("/goto", func(shortUrlRoute routing.RouteRegister) {
@@ -391,8 +390,6 @@
 			shortUrlRoute.Get("/:uid", Wrap(GetShortUrlPath))
 		})
 
-=======
->>>>>>> 72c3257d
 	}, reqSignedIn)
 
 	// admin api
