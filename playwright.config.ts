--- conflicted
+++ resolved
@@ -4,12 +4,8 @@
 
 import { PluginOptions } from '@grafana/plugin-e2e';
 
-<<<<<<< HEAD
 const require = createRequire(import.meta.url);
-const testDirRoot = 'e2e/plugin-e2e/plugin-e2e-api-tests/';
-=======
 const testDirRoot = 'e2e/plugin-e2e/';
->>>>>>> 3219b6f8
 
 export default defineConfig<PluginOptions>({
   fullyParallel: true,
