--- conflicted
+++ resolved
@@ -1,11 +1,5 @@
 import { css } from '@emotion/css';
-<<<<<<< HEAD
-import { hash } from 'immutable';
 import React, { useState } from 'react';
-=======
-import React, { useCallback, useState } from 'react';
-import { useForm } from 'react-hook-form';
->>>>>>> 359f24e6
 import { useMeasure } from 'react-use';
 
 import { GrafanaTheme2, TimeRange } from '@grafana/data';
@@ -31,14 +25,9 @@
 import { LogRecord } from '../state-history/common';
 import { useRuleHistoryRecords } from '../state-history/useRuleHistoryRecords';
 
-<<<<<<< HEAD
 import { LABELS_FILTER } from './CentralAlertHistoryScene';
 
 export const LIMIT_EVENTS = 1000;
-const STATE_HISTORY_POLLING_INTERVAL = 10 * 1000; // 10 seconds
-=======
-const LIMIT_EVENTS = 250;
->>>>>>> 359f24e6
 
 const HistoryEventsList = ({ timeRange, model }: { timeRange?: TimeRange; model: HistoryEventsListObject }) => {
   const filtersVariable = sceneGraph.lookupVariable(LABELS_FILTER, model)!;
@@ -110,49 +99,6 @@
   return <Alert title={title}>{stringifyErrorLike(error)}</Alert>;
 }
 
-<<<<<<< HEAD
-=======
-interface SearchFieldInputProps {
-  showClearFilterSuffix: boolean;
-  onClearFilterClick: () => void;
-}
-const SearchFieldInput = React.forwardRef<HTMLInputElement, SearchFieldInputProps>(
-  ({ showClearFilterSuffix, onClearFilterClick, ...rest }: SearchFieldInputProps, ref) => {
-    const placeholder = t('central-alert-history.filter.placeholder', 'Filter events in the list with labels');
-    return (
-      <Field
-        label={
-          <Label htmlFor="eventsSearchInput">
-            <Stack gap={0.5}>
-              <span>
-                <Trans i18nKey="central-alert-history.filter.label">Filter events</Trans>
-              </span>
-            </Stack>
-          </Label>
-        }
-      >
-        <Input
-          id="eventsSearchInput"
-          prefix={<Icon name="search" />}
-          suffix={
-            showClearFilterSuffix && (
-              <Button fill="text" icon="times" size="sm" onClick={onClearFilterClick}>
-                <Trans i18nKey="central-alert-history.filter.button.clear">Clear</Trans>
-              </Button>
-            )
-          }
-          placeholder={placeholder}
-          ref={ref}
-          {...rest}
-        />
-      </Field>
-    );
-  }
-);
-
-SearchFieldInput.displayName = 'SearchFieldInput';
-
->>>>>>> 359f24e6
 function EventRow({ record }: { record: LogRecord }) {
   const styles = useStyles2(getStyles);
   const [isCollapsed, setIsCollapsed] = useState(true);
