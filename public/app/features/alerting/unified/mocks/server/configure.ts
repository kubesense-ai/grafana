--- conflicted
+++ resolved
@@ -77,7 +77,6 @@
   return handler;
 };
 
-<<<<<<< HEAD
 /**
  * Makes the mock server respond with an error when fetching list of mute timings
  */
@@ -90,7 +89,7 @@
   server.use(handler);
   return handler;
 };
-=======
+
 export function mimirDataSource() {
   const dataSource = mockDataSource(
     {
@@ -109,5 +108,4 @@
   mockFeatureDiscoveryApi(server).discoverDsFeatures(dataSource, buildInfoResponse.mimir);
 
   return { dataSource };
-}
->>>>>>> 29ac7fd3
+}