--- conflicted
+++ resolved
@@ -1,12 +1,8 @@
 import React, { useState } from 'react';
 import { connect, ConnectedProps } from 'react-redux';
-<<<<<<< HEAD
-
-=======
 import { useLocation } from 'react-router-dom';
 
 import { reportInteraction } from '@grafana/runtime';
->>>>>>> a6b524fd
 import { Button, Drawer, Dropdown, Icon, Menu, MenuItem } from '@grafana/ui';
 import { createNewFolder } from 'app/features/folders/state/actions';
 import {
@@ -26,35 +22,13 @@
 const connector = connect(null, mapDispatchToProps);
 
 interface OwnProps {
-<<<<<<< HEAD
-  parentFolderTitle?: string;
-  /**
-   * Pass a folder UID in which the dashboard or folder will be created
-   */
-  parentFolderUid?: string;
-=======
   parentFolder?: FolderDTO;
->>>>>>> a6b524fd
   canCreateFolder: boolean;
   canCreateDashboard: boolean;
 }
 
 type Props = OwnProps & ConnectedProps<typeof connector>;
 
-<<<<<<< HEAD
-function CreateNewButton({
-  parentFolderTitle,
-  parentFolderUid,
-  canCreateDashboard,
-  canCreateFolder,
-  createNewFolder,
-}: Props) {
-  const [isOpen, setIsOpen] = useState(false);
-  const [showNewFolderDrawer, setShowNewFolderDrawer] = useState(false);
-
-  const onCreateFolder = (folderName: string) => {
-    createNewFolder(folderName, parentFolderUid);
-=======
 function CreateNewButton({ parentFolder, canCreateDashboard, canCreateFolder, createNewFolder }: Props) {
   const [isOpen, setIsOpen] = useState(false);
   const location = useLocation();
@@ -67,20 +41,12 @@
       is_subfolder: Boolean(parentFolder?.uid),
       folder_depth: depth,
     });
->>>>>>> a6b524fd
     setShowNewFolderDrawer(false);
   };
 
   const newMenu = (
     <Menu>
       {canCreateDashboard && (
-<<<<<<< HEAD
-        <MenuItem url={addFolderUidToUrl('/dashboard/new', parentFolderUid)} label={getNewDashboardPhrase()} />
-      )}
-      {canCreateFolder && <MenuItem onClick={() => setShowNewFolderDrawer(true)} label={getNewFolderPhrase()} />}
-      {canCreateDashboard && (
-        <MenuItem url={addFolderUidToUrl('/dashboard/import', parentFolderUid)} label={getImportPhrase()} />
-=======
         <MenuItem
           label={getNewDashboardPhrase()}
           onClick={() =>
@@ -104,7 +70,6 @@
           }
           url={addFolderUidToUrl('/dashboard/import', parentFolder?.uid)}
         />
->>>>>>> a6b524fd
       )}
     </Menu>
   );
@@ -120,11 +85,7 @@
       {showNewFolderDrawer && (
         <Drawer
           title={getNewFolderPhrase()}
-<<<<<<< HEAD
-          subtitle={parentFolderTitle ? `Location: ${parentFolderTitle}` : undefined}
-=======
           subtitle={parentFolder?.title ? `Location: ${parentFolder.title}` : undefined}
->>>>>>> a6b524fd
           scrollableContent
           onClose={() => setShowNewFolderDrawer(false)}
           size="sm"
