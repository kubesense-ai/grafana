--- conflicted
+++ resolved
@@ -166,66 +166,6 @@
     this.initMeta(meta);
     this.updateSchema(data);
 
-<<<<<<< HEAD
-    // Auto-migrate old angular panels
-    const shouldMigrateAllAngularPanels =
-      options?.autoMigrateOldPanels || !config.angularSupportEnabled || config.featureToggles.autoMigrateOldPanels;
-
-    const shouldMigrateExplicitAngularPanels =
-      config.featureToggles.autoMigrateGraphPanel ||
-      config.featureToggles.autoMigrateTablePanel ||
-      config.featureToggles.autoMigratePiechartPanel ||
-      config.featureToggles.autoMigrateWorldmapPanel ||
-      config.featureToggles.autoMigrateStatPanel;
-
-    // Handles both granular and all angular panel migration
-    if (shouldMigrateAllAngularPanels || shouldMigrateExplicitAngularPanels) {
-      for (const panel of this.panelIterator()) {
-        if (!explicitlyControlledMigrationPanels.includes(panel.type)) {
-          continue;
-        }
-
-        if (
-          !panel.autoMigrateFrom &&
-          panel.type === 'graph' &&
-          (config.featureToggles.autoMigrateGraphPanel || shouldMigrateAllAngularPanels)
-        ) {
-          panel.autoMigrateFrom = panel.type;
-          panel.type = 'timeseries';
-        } else if (
-          !panel.autoMigrateFrom &&
-          panel.type === 'table-old' &&
-          (config.featureToggles.autoMigrateTablePanel || shouldMigrateAllAngularPanels)
-        ) {
-          panel.autoMigrateFrom = panel.type;
-          panel.type = 'table';
-        } else if (
-          !panel.autoMigrateFrom &&
-          panel.type === 'grafana-piechart-panel' &&
-          (config.featureToggles.autoMigratePiechartPanel || shouldMigrateAllAngularPanels)
-        ) {
-          panel.autoMigrateFrom = panel.type;
-          panel.type = 'piechart';
-        } else if (
-          !panel.autoMigrateFrom &&
-          panel.type === 'grafana-worldmap-panel' &&
-          (config.featureToggles.autoMigrateWorldmapPanel || shouldMigrateAllAngularPanels)
-        ) {
-          panel.autoMigrateFrom = panel.type;
-          panel.type = 'geomap';
-        } else if (
-          !panel.autoMigrateFrom &&
-          (panel.type === 'singlestat' || panel.type === 'grafana-singlestat-panel') &&
-          (config.featureToggles.autoMigrateStatPanel || shouldMigrateAllAngularPanels)
-        ) {
-          panel.autoMigrateFrom = panel.type;
-          panel.type = 'stat';
-        }
-      }
-    }
-
-=======
->>>>>>> 6fdcc6ff
     this.addBuiltInAnnotationQuery();
     this.sortPanelsByGridPos();
     this.panelsAffectedByVariableChange = null;
