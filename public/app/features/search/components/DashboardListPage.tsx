--- conflicted
+++ resolved
@@ -4,13 +4,8 @@
 import { useAsync } from 'react-use';
 
 import { NavModel, locationUtil } from '@grafana/data';
-<<<<<<< HEAD
-import { config, locationService } from '@grafana/runtime';
+import { locationService } from '@grafana/runtime';
 import { Page } from 'app/core/components/Page/Page';
-=======
-import { locationService } from '@grafana/runtime';
-import Page from 'app/core/components/Page/Page';
->>>>>>> a2478c3a
 import { getNavModel } from 'app/core/selectors/navModel';
 import { FolderDTO, StoreState } from 'app/types';
 
