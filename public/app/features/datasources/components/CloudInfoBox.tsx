--- conflicted
+++ resolved
@@ -1,10 +1,4 @@
-<<<<<<< HEAD
-import React from 'react';
-
 import { DataSourceSettings, LocalStorageValueProvider } from '@grafana/data';
-=======
-import { DataSourceSettings } from '@grafana/data';
->>>>>>> df4b2801
 import { GrafanaEdition } from '@grafana/data/src/types/config';
 import { Alert } from '@grafana/ui';
 import { config } from 'app/core/config';
