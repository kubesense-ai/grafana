import { css } from '@emotion/css';
import React, { useState } from 'react';

<<<<<<< HEAD
import { GrafanaTheme2 } from '@grafana/data';
=======
import { DashboardCursorSync } from '@grafana/data';
>>>>>>> 75fdfafb
import {
  SceneObjectState,
  SceneObjectBase,
  SceneComponentProps,
  SceneFlexLayout,
  SceneFlexItem,
  SceneObjectUrlSyncConfig,
  SceneObjectUrlValues,
  sceneGraph,
<<<<<<< HEAD
  SceneVariableSet,
  QueryVariable,
=======
  behaviors,
>>>>>>> 75fdfafb
} from '@grafana/scenes';
import { ToolbarButton, Box, Stack, Icon, TabsBar, Tab, useStyles2 } from '@grafana/ui';

import { buildBreakdownActionScene } from './ActionTabs/BreakdownScene';
import { buildLogsScene } from './ActionTabs/LogsScene';
import { buildMetricOverviewScene } from './ActionTabs/MetricOverviewScene';
import { buildRelatedMetricsScene } from './ActionTabs/RelatedMetricsScene';
import { getAutoQueriesForMetric } from './AutomaticMetricQueries/AutoQueryEngine';
import { AutoVizPanel } from './AutomaticMetricQueries/AutoVizPanel';
import { getTrailStore } from './TrailStore/TrailStore';
import {
  ActionViewDefinition,
  ActionViewType,
  getVariablesWithMetricConstant,
  MakeOptional,
  OpenEmbeddedTrailEvent,
  trailDS,
  VAR_GROUP_BY,
  VAR_METRIC_EXPR,
} from './shared';
import { getTrailFor } from './utils';

export interface MetricSceneState extends SceneObjectState {
  body: SceneFlexLayout;
  metric: string;
  actionView?: string;
}

export class MetricScene extends SceneObjectBase<MetricSceneState> {
  protected _urlSync = new SceneObjectUrlSyncConfig(this, { keys: ['actionView'] });

  public constructor(state: MakeOptional<MetricSceneState, 'body'>) {
    super({
      $variables: state.$variables ?? getVariableSet(state.metric),
      body: state.body ?? buildGraphScene(state.metric),
      ...state,
    });
  }

  getUrlState() {
    return { actionView: this.state.actionView };
  }

  updateFromUrl(values: SceneObjectUrlValues) {
    if (typeof values.actionView === 'string') {
      if (this.state.actionView !== values.actionView) {
        const actionViewDef = actionViewsDefinitions.find((v) => v.value === values.actionView);
        if (actionViewDef) {
          this.setActionView(actionViewDef.value);
        }
      }
    } else if (values.actionView === null) {
      this.setActionView(undefined);
    }
  }

  public setActionView(actionView?: ActionViewType) {
    const { body } = this.state;
    const actionViewDef = actionViewsDefinitions.find((v) => v.value === actionView);

    if (actionViewDef && actionViewDef.value !== this.state.actionView) {
      // reduce max height for main panel to reduce height flicker
      body.state.children[0].setState({ maxHeight: MAIN_PANEL_MIN_HEIGHT });
      body.setState({ children: [...body.state.children.slice(0, 2), actionViewDef.getScene()] });
      this.setState({ actionView: actionViewDef.value });
    } else {
      // restore max height
      body.state.children[0].setState({ maxHeight: MAIN_PANEL_MAX_HEIGHT });
      body.setState({ children: body.state.children.slice(0, 2) });
      this.setState({ actionView: undefined });
    }
  }

  static Component = ({ model }: SceneComponentProps<MetricScene>) => {
    const { body } = model.useState();
    return <body.Component model={body} />;
  };
}

const actionViewsDefinitions: ActionViewDefinition[] = [
  { displayName: 'Overview', value: 'overview', getScene: buildMetricOverviewScene },
  { displayName: 'Breakdown', value: 'breakdown', getScene: buildBreakdownActionScene },
  { displayName: 'Logs', value: 'logs', getScene: buildLogsScene },
  { displayName: 'Related metrics', value: 'related', getScene: buildRelatedMetricsScene },
];

export interface MetricActionBarState extends SceneObjectState {}

export class MetricActionBar extends SceneObjectBase<MetricActionBarState> {
  public onOpenTrail = () => {
    this.publishEvent(new OpenEmbeddedTrailEvent(), true);
  };

  public static Component = ({ model }: SceneComponentProps<MetricActionBar>) => {
    const metricScene = sceneGraph.getAncestor(model, MetricScene);
    const styles = useStyles2(getStyles);
    const trail = getTrailFor(model);
    const [isBookmarked, setBookmarked] = useState(false);
    const { actionView } = metricScene.useState();

    const onBookmarkTrail = () => {
      getTrailStore().addBookmark(trail);
      setBookmarked(!isBookmarked);
    };

    if (!actionView) {
      metricScene.setActionView(actionViewsDefinitions[0].value);
    }

    return (
      <Box paddingY={1}>
        <div className={styles.actions}>
          <Stack gap={2}>
            <ToolbarButton variant={'canvas'} icon="compass" tooltip="Open in explore (todo)" disabled>
              Explore
            </ToolbarButton>
            <ToolbarButton variant={'canvas'}>Add to dashboard</ToolbarButton>
            <ToolbarButton variant={'canvas'} icon="share-alt" tooltip="Copy url (todo)" disabled />
            <ToolbarButton
              variant={'canvas'}
              icon={
                isBookmarked ? (
                  <Icon name={'favorite'} type={'mono'} size={'lg'} />
                ) : (
                  <Icon name={'star'} type={'default'} size={'lg'} />
                )
              }
              tooltip={'Bookmark'}
              onClick={onBookmarkTrail}
            />
            {trail.state.embedded && (
              <ToolbarButton variant={'canvas'} onClick={model.onOpenTrail}>
                Open
              </ToolbarButton>
            )}
          </Stack>
        </div>

        <TabsBar>
          {actionViewsDefinitions.map((tab, index) => {
            return (
              <Tab
                key={index}
                label={tab.displayName}
                active={actionView === tab.value}
                onChangeTab={() => metricScene.setActionView(tab.value)}
              />
            );
          })}
        </TabsBar>
      </Box>
    );
  };
}

function getStyles(theme: GrafanaTheme2) {
  return {
    actions: css({
      [theme.breakpoints.up(theme.breakpoints.values.md)]: {
        position: 'absolute',
        right: 0,
        zIndex: 2,
      },
    }),
  };
}

function getVariableSet(metric: string) {
  return new SceneVariableSet({
    variables: [
      ...getVariablesWithMetricConstant(metric),
      new QueryVariable({
        name: VAR_GROUP_BY,
        label: 'Group by',
        datasource: trailDS,
        includeAll: true,
        defaultToAll: true,
        query: { query: `label_names(${VAR_METRIC_EXPR})`, refId: 'A' },
        value: '',
        text: '',
      }),
    ],
  });
}

const MAIN_PANEL_MIN_HEIGHT = 280;
const MAIN_PANEL_MAX_HEIGHT = '40%';

function buildGraphScene(metric: string) {
  const autoQuery = getAutoQueriesForMetric(metric);
  const bodyAutoVizPanel = new AutoVizPanel({ autoQuery });

  return new SceneFlexLayout({
    direction: 'column',
    $behaviors: [new behaviors.CursorSync({ key: 'metricCrosshairSync', sync: DashboardCursorSync.Crosshair })],
    children: [
      new SceneFlexItem({
        minHeight: MAIN_PANEL_MIN_HEIGHT,
        maxHeight: MAIN_PANEL_MAX_HEIGHT,
        body: bodyAutoVizPanel,
      }),
      new SceneFlexItem({
        ySizing: 'content',
        body: new MetricActionBar({}),
      }),
    ],
  });
}<|MERGE_RESOLUTION|>--- conflicted
+++ resolved
@@ -1,11 +1,8 @@
 import { css } from '@emotion/css';
 import React, { useState } from 'react';
 
-<<<<<<< HEAD
 import { GrafanaTheme2 } from '@grafana/data';
-=======
 import { DashboardCursorSync } from '@grafana/data';
->>>>>>> 75fdfafb
 import {
   SceneObjectState,
   SceneObjectBase,
@@ -15,12 +12,9 @@
   SceneObjectUrlSyncConfig,
   SceneObjectUrlValues,
   sceneGraph,
-<<<<<<< HEAD
   SceneVariableSet,
   QueryVariable,
-=======
   behaviors,
->>>>>>> 75fdfafb
 } from '@grafana/scenes';
 import { ToolbarButton, Box, Stack, Icon, TabsBar, Tab, useStyles2 } from '@grafana/ui';
 
