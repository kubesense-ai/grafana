--- conflicted
+++ resolved
@@ -27,11 +27,7 @@
 
   query(options: DataQueryRequest<DashboardQuery>): Observable<DataQueryResponse> {
     const sceneScopedVar: ScopedVar | undefined = options.scopedVars?.__sceneObject;
-<<<<<<< HEAD
-    let scene: SceneObject | undefined = sceneScopedVar ? (sceneScopedVar.valueOf() as SceneObject) : undefined;
-=======
     let scene: SceneObject | undefined = sceneScopedVar ? (sceneScopedVar.value.valueOf() as SceneObject) : undefined;
->>>>>>> 8285f11f
 
     if (options.requestId.indexOf('mixed') > -1) {
       throw new Error('Dashboard data source cannot be used with Mixed data source.');
