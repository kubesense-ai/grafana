--- conflicted
+++ resolved
@@ -124,11 +124,7 @@
         category: ['Data links and actions'],
         path: 'oneClickMode',
         name: 'One-click',
-<<<<<<< HEAD
-        description: 'When enabled, a single click opens first link or action',
-=======
-        description: 'When enabled, a single click opens the first link',
->>>>>>> 123a58e2
+        description: 'When enabled, a single click opens the first link or action',
         settings: {
           options: [
             { value: OneClickMode.Off, label: capitalize(OneClickMode.Off) },
