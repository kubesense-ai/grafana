{
  "author": "Grafana Labs",
  "license": "AGPL-3.0-only",
  "private": true,
  "name": "grafana",
  "version": "8.3.0-pre",
  "repository": "github:grafana/grafana",
  "scripts": {
    "api-tests": "jest --notify --watch --config=devenv/e2e-api-tests/jest.js",
    "build": "webpack --config scripts/webpack/webpack.prod.js",
    "build:nominify": "webpack --config scripts/webpack/webpack.prod.js --env noMinify=1",
    "dev": "webpack --progress --color --config scripts/webpack/webpack.dev.js",
    "e2e": "./e2e/start-and-run-suite",
    "e2e:debug": "./e2e/start-and-run-suite debug",
    "e2e:dev": "./e2e/start-and-run-suite dev",
    "test": "jest --notify --watch",
    "test:accessibility-report": "./scripts/generate-a11y-report.sh",
    "lint": "yarn run lint:ts && yarn run lint:sass",
    "lint:ts": "eslint . --ext .js,.tsx,.ts --cache",
    "lint:sass": "yarn stylelint '{public/sass,packages}/**/*.scss' --cache",
    "test:ci": "mkdir -p reports/junit && JEST_JUNIT_OUTPUT_DIR=reports/junit jest --ci --reporters=default --reporters=jest-junit -w ${TEST_MAX_WORKERS:-100%}",
    "lint:fix": "yarn lint --fix",
    "packages:build": "lerna run clean && lerna run build --ignore @grafana-plugins/input-datasource",
    "packages:docsExtract": "rm -rf ./reports/docs && lerna run docsExtract",
    "packages:docsToMarkdown": "api-documenter markdown --input-folder ./reports/docs/ --output-folder ./docs/sources/packages_api/ --hugo",
    "packages:prepare": "lerna version --no-push --no-git-tag-version --force-publish --exact",
    "packages:publish": "lerna publish from-package --contents dist",
    "packages:publishCanary": "lerna publish from-package --contents dist --dist-tag canary --yes",
    "packages:publishLatest": "lerna publish from-package --contents dist --yes",
    "packages:publishNext": "lerna publish from-package --contents dist --dist-tag next --yes",
    "packages:publishDev": "lerna publish from-package --contents dist --dist-tag dev --yes --registry http://grafana-npm.local:4873 --force-publish=*",
    "packages:typecheck": "lerna run typecheck",
    "packages:clean": "lerna run clean",
    "precommit": "yarn run lint-staged",
    "prettier:check": "prettier --list-different \"**/*.{scss,md,mdx}\"",
    "prettier:write": "prettier --list-different \"**/*.{scss,md,mdx}\" --write",
    "start": "yarn themes:generate && webpack --progress --color --watch --env noTsCheck=0 --config scripts/webpack/webpack.dev.js",
    "start:hot": "yarn themes:generate && webpack serve --progress --color --config scripts/webpack/webpack.hot.js",
    "start:noTsCheck": "yarn themes:generate && webpack --progress --color --watch --env noTsCheck=1 --config scripts/webpack/webpack.dev.js",
    "stats": "webpack --mode production --config scripts/webpack/webpack.prod.js --profile --json > compilation-stats.json",
    "storybook": "yarn workspace @grafana/ui storybook --ci",
    "storybook:build": "yarn workspace @grafana/ui storybook:build",
    "themes:generate": "ts-node --transpile-only --project ./scripts/cli/tsconfig.json ./scripts/cli/generateSassVariableFiles.ts",
    "typecheck": "tsc --noEmit && yarn run packages:typecheck",
    "plugins:build-bundled": "grafana-toolkit plugin:bundle-managed",
    "watch": "yarn start -d watch,start core:start --watchTheme",
    "ci:test-frontend": "yarn run test:ci && yarn grafana-toolkit node-version-check",
    "postinstall": "husky install"
  },
  "grafana": {
    "whatsNewUrl": "https://grafana.com/docs/grafana/next/whatsnew/whats-new-in-v8-2/",
    "releaseNotesUrl": "https://grafana.com/docs/grafana/next/release-notes/"
  },
  "lint-staged": {
    "*.{js,ts,tsx}": [
      "eslint --ext .js,.tsx,.ts --cache --fix"
    ],
    "*.{json,scss,md,mdx}": [
      "prettier --write"
    ],
    "*pkg/**/*.go": [
      "gofmt -w -s"
    ]
  },
  "devDependencies": {
    "@babel/core": "7.14.6",
    "@babel/plugin-proposal-nullish-coalescing-operator": "7.14.5",
    "@babel/plugin-proposal-object-rest-spread": "7.14.7",
    "@babel/plugin-proposal-optional-chaining": "7.14.5",
    "@babel/plugin-syntax-dynamic-import": "7.8.3",
    "@babel/plugin-transform-react-constant-elements": "7.14.5",
    "@babel/plugin-transform-runtime": "^7.14.5",
    "@babel/plugin-transform-typescript": "7.15.4",
    "@babel/preset-env": "7.14.7",
    "@babel/preset-react": "7.14.5",
    "@babel/preset-typescript": "7.14.5",
    "@emotion/eslint-plugin": "11.2.0",
    "@grafana/api-documenter": "7.11.2",
    "@grafana/e2e": "workspace:*",
    "@grafana/eslint-config": "2.5.1",
    "@grafana/toolkit": "workspace:*",
    "@grafana/tsconfig": "^1.0.0-rc1",
    "@kusto/monaco-kusto": "4.0.6",
    "@microsoft/api-extractor": "7.18.16",
    "@pmmmwh/react-refresh-webpack-plugin": "^0.5.1",
    "@rtsao/plugin-proposal-class-properties": "7.0.1-patch.1",
    "@swc/core": "1.2.103",
    "@swc/helpers": "0.2.13",
    "@testing-library/dom": "8.10.1",
    "@testing-library/jest-dom": "5.11.5",
    "@testing-library/react": "12.1.2",
    "@testing-library/react-hooks": "7.0.2",
    "@testing-library/user-event": "13.3.0",
    "@types/angular": "1.6.56",
    "@types/angular-route": "1.7.0",
    "@types/classnames": "2.2.9",
    "@types/clipboard": "2.0.1",
    "@types/common-tags": "^1.8.0",
    "@types/d3": "7.0.0",
    "@types/d3-force": "^2.1.0",
    "@types/d3-scale-chromatic": "1.3.1",
    "@types/debounce-promise": "3.1.3",
    "@types/enzyme": "3.10.5",
    "@types/enzyme-adapter-react-16": "1.0.6",
    "@types/file-saver": "2.0.1",
    "@types/grafana__slate-react": "npm:@types/slate-react@0.22.5",
    "@types/history": "^4.7.8",
    "@types/hoist-non-react-statics": "3.3.1",
    "@types/jest": "27.0.2",
    "@types/jquery": "3.3.38",
    "@types/jsurl": "^1.2.28",
    "@types/lodash": "4.14.149",
    "@types/logfmt": "^1.2.1",
    "@types/lru-cache": "^5.1.0",
    "@types/mousetrap": "1.6.3",
    "@types/node": "16.11.6",
    "@types/papaparse": "5.2.0",
    "@types/pluralize": "^0.0.29",
    "@types/prismjs": "1.16.0",
    "@types/rc-time-picker": "^3",
    "@types/react": "17.0.30",
    "@types/react-beautiful-dnd": "13.1.1",
    "@types/react-dom": "17.0.10",
    "@types/react-grid-layout": "1.1.1",
    "@types/react-highlight-words": "^0.16.2",
    "@types/react-loadable": "5.5.2",
    "@types/react-redux": "7.1.20",
    "@types/react-router-dom": "^5.1.7",
    "@types/react-select": "4.0.13",
    "@types/react-test-renderer": "17.0.1",
    "@types/react-transition-group": "4.4.0",
    "@types/react-virtualized-auto-sizer": "1.0.0",
    "@types/react-window": "1.8.1",
    "@types/redux-mock-store": "1.0.2",
    "@types/reselect": "2.2.0",
    "@types/semver": "7.3.8",
    "@types/slate": "0.47.2",
    "@types/slate-plain-serializer": "0.6.1",
    "@types/slate-react": "0.22.5",
    "@types/testing-library__jest-dom": "5.9.5",
    "@types/testing-library__react-hooks": "^3.2.0",
    "@types/tinycolor2": "1.4.2",
    "@types/uuid": "8.3.0",
    "@typescript-eslint/eslint-plugin": "4.28.0",
    "@typescript-eslint/parser": "4.28.0",
    "@wojtekmaj/enzyme-adapter-react-17": "0.6.2",
    "angular-mocks": "1.6.6",
    "autoprefixer": "10.2.6",
    "axios": "0.21.2",
    "babel-jest": "26.6.3",
    "babel-loader": "8.2.2",
    "babel-plugin-angularjs-annotate": "0.10.0",
    "copy-webpack-plugin": "9.0.1",
    "css-loader": "6.5.1",
    "css-minimizer-webpack-plugin": "^3.1.3",
    "cypress": "8.4.1",
    "enzyme": "3.11.0",
    "enzyme-to-json": "3.4.4",
    "es-abstract": "1.18.0-next.1",
    "es6-promise": "4.2.8",
    "es6-shim": "0.35.5",
    "eslint": "7.28.0",
    "eslint-config-prettier": "8.3.0",
    "eslint-plugin-jsdoc": "37.0.3",
    "eslint-plugin-lodash": "^7.2.0",
    "eslint-plugin-no-only-tests": "2.4.0",
    "eslint-plugin-prettier": "4.0.0",
    "eslint-plugin-react": "7.22.0",
    "eslint-plugin-react-hooks": "4.2.0",
    "eslint-webpack-plugin": "3.1.0",
    "expect.js": "0.3.1",
    "expose-loader": "3.1.0",
    "file-loader": "6.2.0",
    "fork-ts-checker-webpack-plugin": "6.4.0",
    "fs-extra": "10.0.0",
    "gaze": "1.1.3",
    "glob": "7.1.6",
    "html-loader": "3.0.1",
    "html-webpack-harddisk-plugin": "2.0.0",
    "html-webpack-plugin": "5.5.0",
    "http-server": "14.0.0",
    "husky": "^7.0.0",
    "iconscout-unicons-tarball": "https://github.com/grafana/icons/tarball/63056cd833ba7ee4e94904492b3a8c0cabc38d28",
    "jest": "26.6.3",
    "jest-canvas-mock": "2.3.0",
    "jest-date-mock": "1.0.8",
    "jest-junit": "13.0.0",
    "jest-matcher-utils": "26.0.0",
    "lerna": "^4.0.0",
    "lint-staged": "11.2.6",
    "mini-css-extract-plugin": "2.4.4",
    "module-alias": "2.2.2",
    "mutationobserver-shim": "0.3.3",
    "ngtemplate-loader": "2.1.0",
    "nodemon": "2.0.2",
    "postcss": "8.3.6",
    "postcss-loader": "6.2.0",
    "postcss-reporter": "7.0.2",
    "postcss-scss": "4.0.2",
    "prettier": "2.2.1",
    "raw-loader": "4.0.2",
    "react-refresh": "^0.10.0",
    "react-select-event": "^5.1.0",
    "react-test-renderer": "17.0.1",
    "redux-mock-store": "1.5.4",
    "regexp-replace-loader": "1.0.1",
    "rimraf": "3.0.1",
    "rxjs-spy": "8.0.0",
    "sass": "1.32.13",
    "sass-loader": "12.3.0",
    "sinon": "12.0.1",
    "style-loader": "3.3.1",
    "stylelint": "14.0.1",
    "stylelint-config-prettier": "9.0.3",
    "stylelint-config-sass-guidelines": "9.0.1",
    "terser-webpack-plugin": "5.2.5",
    "testing-library-selector": "^0.1.3",
    "ts-jest": "26.4.4",
    "ts-loader": "9.2.6",
    "ts-node": "10.4.0",
    "tslib": "2.3.1",
    "typescript": "4.4.3",
    "wait-on": "6.0.0",
    "webpack": "5.63.0",
    "webpack-bundle-analyzer": "4.5.0",
    "webpack-cleanup-plugin": "0.5.1",
    "webpack-cli": "4.9.1",
    "webpack-dev-server": "4.4.0",
    "webpack-merge": "5.8.0"
  },
  "dependencies": {
    "@emotion/css": "11.1.3",
    "@emotion/react": "11.1.5",
    "@grafana/aws-sdk": "0.0.3",
    "@grafana/data": "workspace:*",
    "@grafana/e2e-selectors": "workspace:*",
    "@grafana/runtime": "workspace:*",
    "@grafana/schema": "workspace:*",
    "@grafana/slate-react": "0.22.10-grafana",
    "@grafana/ui": "workspace:*",
    "@jaegertracing/jaeger-ui-components": "workspace:*",
    "@opentelemetry/api": "1.0.2",
    "@opentelemetry/exporter-collector": "0.23.0",
    "@opentelemetry/semantic-conventions": "1.0.0",
    "@popperjs/core": "2.5.4",
    "@react-aria/focus": "3.5.0",
    "@react-aria/overlays": "3.7.2",
    "@reduxjs/toolkit": "1.6.1",
    "@sentry/browser": "5.25.0",
    "@sentry/types": "5.24.2",
    "@sentry/utils": "6.13.2",
    "@types/ol": "^6.5.1",
    "@visx/event": "2.1.0",
    "@visx/gradient": "2.1.0",
    "@visx/group": "2.1.0",
    "@visx/scale": "2.1.0",
    "@visx/shape": "2.1.0",
    "@visx/tooltip": "2.1.0",
    "@welldone-software/why-did-you-render": "6.2.1",
    "abortcontroller-polyfill": "1.4.0",
    "angular": "1.8.2",
    "angular-bindonce": "0.3.1",
    "angular-route": "1.8.2",
    "angular-sanitize": "1.8.2",
    "app": "link:./public/app",
    "baron": "3.0.3",
    "brace": "0.11.1",
    "calculate-size": "1.1.1",
    "centrifuge": "2.7.5",
    "classnames": "2.2.6",
    "clipboard": "2.0.4",
    "comlink": "4.3.1",
    "common-tags": "^1.8.0",
    "core-js": "3.10.0",
    "d3": "5.15.0",
    "d3-force": "^2.1.1",
    "d3-scale-chromatic": "1.5.0",
    "dangerously-set-html-content": "1.0.9",
    "date-fns": "2.25.0",
    "debounce-promise": "3.1.2",
    "emotion": "11.0.0",
    "eventemitter3": "4.0.0",
    "fast-deep-equal": "^3.1.3",
    "fast-json-patch": "3.1.0",
    "fast-text-encoding": "^1.0.0",
    "file-saver": "2.0.2",
    "history": "4.10.1",
    "hoist-non-react-statics": "3.3.2",
    "immer": "9.0.6",
    "immutable": "3.8.2",
    "jquery": "3.5.1",
    "json-source-map": "0.6.1",
    "jsurl": "^0.1.5",
    "lezer": "0.13.5",
    "lezer-promql": "0.20.0",
    "lezer-tree": "0.13.2",
    "lodash": "4.17.21",
    "logfmt": "^1.3.2",
    "lru-cache": "6.0.0",
    "memoize-one": "6.0.0",
    "moment": "2.29.1",
    "moment-timezone": "0.5.33",
    "monaco-editor": "0.27.0",
    "monaco-promql": "^1.7.2",
    "mousetrap": "1.6.5",
    "mousetrap-global-bind": "1.1.0",
    "moveable": "0.26.0",
    "ol": "6.7.0",
    "papaparse": "5.3.0",
    "pluralize": "^8.0.0",
    "prismjs": "1.25.0",
    "prop-types": "15.7.2",
    "rc-cascader": "1.5.0",
    "rc-drawer": "4.4.0",
    "rc-slider": "9.6.4",
    "rc-time-picker": "3.7.3",
    "re-resizable": "^6.2.0",
    "react": "17.0.1",
    "react-beautiful-dnd": "13.1.0",
    "react-diff-viewer": "^3.1.1",
    "react-dom": "17.0.1",
    "react-draggable": "4.4.4",
    "react-grid-layout": "1.2.5",
    "react-highlight-words": "0.17.0",
    "react-hook-form": "7.5.3",
    "react-inlinesvg": "2.3.0",
    "react-loadable": "5.5.0",
    "react-moveable": "0.29.0",
    "react-popper": "2.2.4",
    "react-redux": "7.2.5",
    "react-resizable": "3.0.4",
    "react-reverse-portal": "^2.0.1",
    "react-router-dom": "^5.2.0",
    "react-select": "4.3.0",
    "react-split-pane": "0.1.89",
    "react-transition-group": "4.4.1",
    "react-use": "17.2.4",
    "react-virtualized-auto-sizer": "1.0.2",
    "react-window": "1.8.5",
    "redux": "4.1.1",
    "redux-thunk": "2.3.0",
    "regenerator-runtime": "0.13.3",
    "reselect": "4.0.0",
    "rst2html": "github:thoward/rst2html#990cb89f2a300cdd9151790be377c4c0840df809",
    "rxjs": "7.3.0",
    "sass": "link:./public/sass",
    "search-query-parser": "1.5.4",
    "selecto": "1.13.0",
    "semver": "^7.1.3",
    "slate": "0.47.8",
    "slate-plain-serializer": "0.7.10",
    "symbol-observable": "4.0.0",
    "test": "link:./public/test",
    "tether": "1.4.7",
    "tether-drop": "https://github.com/torkelo/drop",
    "tinycolor2": "1.4.1",
<<<<<<< HEAD
    "uplot": "leeoniya/uPlot#0cf7b9e718f375c9df485490496774e698c3e342",
=======
    "uplot": "1.6.17",
>>>>>>> 1aac13e5
    "uuid": "8.3.0",
    "vendor": "link:./public/vendor",
    "visjs-network": "4.25.0",
    "whatwg-fetch": "3.1.0"
  },
  "resolutions": {
    "underscore": "1.12.1",
    "@types/slate": "0.47.2",
    "@microsoft/api-extractor-model": "7.13.13",
    "@rushstack/node-core-library": "3.42.3",
    "@rushstack/rig-package": "0.3.3",
    "@rushstack/ts-command-line": "4.10.2",
    "@storybook/react/webpack": "5.58.1"
  },
  "workspaces": {
    "packages": [
      "packages/*",
      "plugins-bundled/internal/*"
    ]
  },
  "engines": {
    "node": ">= 16"
  },
  "packageManager": "yarn@3.1.0"
}<|MERGE_RESOLUTION|>--- conflicted
+++ resolved
@@ -354,11 +354,7 @@
     "tether": "1.4.7",
     "tether-drop": "https://github.com/torkelo/drop",
     "tinycolor2": "1.4.1",
-<<<<<<< HEAD
-    "uplot": "leeoniya/uPlot#0cf7b9e718f375c9df485490496774e698c3e342",
-=======
     "uplot": "1.6.17",
->>>>>>> 1aac13e5
     "uuid": "8.3.0",
     "vendor": "link:./public/vendor",
     "visjs-network": "4.25.0",
