--- conflicted
+++ resolved
@@ -9,11 +9,6 @@
 watch_exts = [".go", ".ini"]
 build_delay = 1500
 cmds = [
-<<<<<<< HEAD
-	["go", "build"],
-	["./grafana-pro", "web"]
-=======
 	["make", "build"],
 	["./bin/grafana", "web"]
->>>>>>> 26ec8589
 ]